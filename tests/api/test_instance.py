# Copyright 2015-2016 Yelp Inc.
#
# Licensed under the Apache License, Version 2.0 (the "License");
# you may not use this file except in compliance with the License.
# You may obtain a copy of the License at
#
#     http://www.apache.org/licenses/LICENSE-2.0
#
# Unless required by applicable law or agreed to in writing, software
# distributed under the License is distributed on an "AS IS" BASIS,
# WITHOUT WARRANTIES OR CONDITIONS OF ANY KIND, either express or implied.
# See the License for the specific language governing permissions and
# limitations under the License.
import asynctest
import marathon
import mock
from pyramid import testing
from pytest import raises

from paasta_tools import marathon_tools
from paasta_tools.api import settings
from paasta_tools.api.views import instance
from paasta_tools.api.views.exception import ApiFailure


@mock.patch("paasta_tools.api.views.instance.marathon_job_status", autospec=True)
@mock.patch(
    "paasta_tools.api.views.instance.marathon_tools.get_matching_appids", autospec=True
)
@mock.patch(
    "paasta_tools.api.views.instance.marathon_tools.load_marathon_service_config",
    autospec=True,
)
@mock.patch("paasta_tools.api.views.instance.validate_service_instance", autospec=True)
@mock.patch("paasta_tools.api.views.instance.get_actual_deployments", autospec=True)
def test_instances_status_marathon(
    mock_get_actual_deployments,
    mock_validate_service_instance,
    mock_load_marathon_service_config,
    mock_get_matching_appids,
    mock_marathon_job_status,
):
    settings.cluster = "fake_cluster"
    mock_get_actual_deployments.return_value = {
        "fake_cluster.fake_instance": "GIT_SHA",
        "fake_cluster.fake_instance2": "GIT_SHA",
        "fake_cluster2.fake_instance": "GIT_SHA",
        "fake_cluster2.fake_instance2": "GIT_SHA",
    }
    mock_validate_service_instance.return_value = "marathon"

    settings.marathon_clients = mock.Mock()

    mock_get_matching_appids.return_value = ["a", "b"]
    mock_service_config = marathon_tools.MarathonServiceConfig(
        service="fake_service",
        cluster="fake_cluster",
        instance="fake_instance",
        config_dict={"bounce_method": "fake_bounce"},
        branch_dict=None,
    )
    mock_load_marathon_service_config.return_value = mock_service_config
    mock_marathon_job_status.return_value = "fake_marathon_status"

    request = testing.DummyRequest()
    request.swagger_data = {"service": "fake_service", "instance": "fake_instance"}

    response = instance.instance_status(request)
<<<<<<< HEAD
    assert response['marathon']['bounce_method'] == 'fake_bounce'
    assert response['marathon']['desired_state'] == 'start'


@mock.patch('paasta_tools.chronos_tools.load_chronos_config', autospec=True)
@mock.patch('paasta_tools.api.views.instance.chronos_tools.get_chronos_client', autospec=True)
@mock.patch('paasta_tools.api.views.instance.validate_service_instance', autospec=True)
@mock.patch('paasta_tools.api.views.instance.get_actual_deployments', autospec=True)
@mock.patch('paasta_tools.chronos_serviceinit.status_chronos_jobs', autospec=True)
=======
    assert response["marathon"]["bounce_method"] == "fake_bounce"
    assert response["marathon"]["desired_state"] == "start"


@mock.patch(
    "paasta_tools.api.views.instance.chronos_tools.load_chronos_config", autospec=True
)
@mock.patch(
    "paasta_tools.api.views.instance.chronos_tools.get_chronos_client", autospec=True
)
@mock.patch(
    "paasta_tools.api.views.instance.chronos_tools.load_chronos_job_config",
    autospec=True,
)
@mock.patch("paasta_tools.api.views.instance.validate_service_instance", autospec=True)
@mock.patch("paasta_tools.api.views.instance.get_actual_deployments", autospec=True)
@mock.patch("paasta_tools.api.views.instance.select_tasks_by_id", autospec=True)
@mock.patch(
    "paasta_tools.api.views.instance.get_cached_list_of_running_tasks_from_frameworks",
    autospec=True,
)
>>>>>>> ecb06d03
def test_chronos_instance_status(
    mock_status_chronos_jobs,
    mock_get_actual_deployments,
    mock_validate_service_instance,
    mock_get_chronos_client,
    mock_load_chronos_config,
):
    settings.cluster = "fake_cluster"
    mock_get_actual_deployments.return_value = {
        "fake_cluster.fake_instance": "GIT_SHA",
        "fake_cluster.fake_instance2": "GIT_SHA",
        "fake_cluster2.fake_instance": "GIT_SHA",
        "fake_cluster2.fake_instance2": "GIT_SHA",
    }
<<<<<<< HEAD
    mock_validate_service_instance.return_value = 'chronos'

    request = testing.DummyRequest()
    request.swagger_data = {'service': 'fake_service', 'instance': 'fake_instance'}

    instance.instance_status(request)
    assert mock_status_chronos_jobs.call_args == mock.call(
        mock_get_chronos_client.return_value,
        'fake_service',
        'fake_instance',
        'fake_cluster',
        '/nail/etc/services',
        0,
    )

=======
    mock_validate_service_instance.return_value = "chronos"
    mock_select_tasks_by_id.return_value = [1, 2, 3]

    mock_load_chronos_job_config.return_value = ChronosJobConfig(
        "fake_service", "fake_instance", "fake_cluster", {"schedule": "always"}, None
    )

    request = testing.DummyRequest()
    request.swagger_data = {"service": "fake_service", "instance": "fake_instance"}

    response = instance.instance_status(request)
    assert response["chronos"]["schedule"]["schedule"] == "always"
    assert response["chronos"]["schedule_type"] == "schedule"

>>>>>>> ecb06d03

@mock.patch("paasta_tools.api.views.instance.adhoc_instance_status", autospec=True)
@mock.patch("paasta_tools.api.views.instance.validate_service_instance", autospec=True)
@mock.patch("paasta_tools.api.views.instance.get_actual_deployments", autospec=True)
def test_instances_status_adhoc(
    mock_get_actual_deployments,
    mock_validate_service_instance,
    mock_adhoc_instance_status,
):
    settings.cluster = "fake_cluster"
    mock_get_actual_deployments.return_value = {
        "fake_cluster.fake_instance": "GIT_SHA",
        "fake_cluster.fake_instance2": "GIT_SHA",
        "fake_cluster2.fake_instance": "GIT_SHA",
        "fake_cluster2.fake_instance2": "GIT_SHA",
    }
    mock_validate_service_instance.return_value = "adhoc"
    mock_adhoc_instance_status.return_value = {}

    request = testing.DummyRequest()
    request.swagger_data = {"service": "fake_service", "instance": "fake_instance"}

    response = instance.instance_status(request)
    assert mock_adhoc_instance_status.called
    assert response == {
        "service": "fake_service",
        "instance": "fake_instance",
        "git_sha": "GIT_SHA",
        "adhoc": {},
    }


@mock.patch(
    "paasta_tools.api.views.instance.get_running_tasks_from_frameworks", autospec=True
)
@mock.patch(
    "paasta_tools.api.views.instance.marathon_tools.is_app_id_running", autospec=True
)
def test_marathon_job_status_verbose(
    mock_is_app_id_running, mock_get_running_tasks_from_frameworks
):
    mock_tasks = [
        mock.Mock(
            slave=asynctest.CoroutineMock(
                return_value={"hostname": "host1"},
                func=asynctest.CoroutineMock(),  # https://github.com/notion/a_sync/pull/40
            )
        ),
        mock.Mock(
            slave=asynctest.CoroutineMock(
                return_value={"hostname": "host1"},
                func=asynctest.CoroutineMock(),  # https://github.com/notion/a_sync/pull/40
            )
        ),
        mock.Mock(
            slave=asynctest.CoroutineMock(
                return_value={"hostname": "host2"},
                func=asynctest.CoroutineMock(),  # https://github.com/notion/a_sync/pull/40
            )
        ),
    ]
    mock_get_running_tasks_from_frameworks.return_value = mock_tasks
    mock_is_app_id_running.return_value = True

    app = mock.create_autospec(marathon.models.app.MarathonApp)
    app.instances = 5
    app.tasks_running = 5
    app.deployments = []
    app.id = "mock_app_id"

    client = mock.create_autospec(marathon.MarathonClient)
    client.get_app.return_value = app

    job_config = mock.create_autospec(marathon_tools.MarathonServiceConfig)
    job_config.format_marathon_app_dict.return_value = {"id": "mock_app_id"}
    job_config.get_instances.return_value = 5

    mstatus = {}
    instance.marathon_job_status(mstatus, client, job_config, verbose=True)
    expected = {
        "deploy_status": "Running",
        "running_instance_count": 5,
        "expected_instance_count": 5,
        "app_id": "mock_app_id",
    }
    expected_slaves = ["host2", "host1"]
    slaves = mstatus.pop("slaves")
    assert len(slaves) == len(expected_slaves) and sorted(slaves) == sorted(
        expected_slaves
    )
    assert mstatus == expected


@mock.patch("paasta_tools.api.views.instance.add_executor_info", autospec=True)
@mock.patch("paasta_tools.api.views.instance.add_slave_info", autospec=True)
@mock.patch("paasta_tools.api.views.instance.instance_status", autospec=True)
@mock.patch("paasta_tools.api.views.instance.get_tasks_from_app_id", autospec=True)
def test_instance_tasks(
    mock_get_tasks_from_app_id,
    mock_instance_status,
    mock_add_slave_info,
    mock_add_executor_info,
):
    mock_request = mock.Mock(swagger_data={"task_id": "123", "slave_hostname": "host1"})
    mock_instance_status.return_value = {"marathon": {"app_id": "app1"}}

    mock_task_1 = mock.Mock()
    mock_task_2 = mock.Mock()
    mock_get_tasks_from_app_id.return_value = [mock_task_1, mock_task_2]
    ret = instance.instance_tasks(mock_request)
    assert not mock_add_slave_info.called
    assert not mock_add_executor_info.called

    mock_request = mock.Mock(
        swagger_data={"task_id": "123", "slave_hostname": "host1", "verbose": True}
    )
    ret = instance.instance_tasks(mock_request)
    mock_add_executor_info.assert_has_calls(
        [mock.call(mock_task_1), mock.call(mock_task_2)]
    )
    mock_add_slave_info.assert_has_calls(
        [
            mock.call(mock_add_executor_info.return_value),
            mock.call(mock_add_executor_info.return_value),
        ]
    )
    expected = [
        mock_add_slave_info.return_value._Task__items,
        mock_add_slave_info.return_value._Task__items,
    ]

    def ids(l):
        return {id(x) for x in l}

    assert len(ret) == len(expected) and ids(expected) == ids(ret)

    mock_instance_status.return_value = {"chronos": {}}
    with raises(ApiFailure):
        ret = instance.instance_tasks(mock_request)


@mock.patch("paasta_tools.api.views.instance.add_executor_info", autospec=True)
@mock.patch("paasta_tools.api.views.instance.add_slave_info", autospec=True)
@mock.patch("paasta_tools.api.views.instance.instance_status", autospec=True)
@mock.patch("paasta_tools.api.views.instance.get_task", autospec=True)
def test_instance_task(
    mock_get_task, mock_instance_status, mock_add_slave_info, mock_add_executor_info
):
    mock_request = mock.Mock(swagger_data={"task_id": "123", "slave_hostname": "host1"})
    mock_instance_status.return_value = {"marathon": {"app_id": "app1"}}

    mock_task_1 = mock.Mock()
    mock_get_task.return_value = mock_task_1
    ret = instance.instance_task(mock_request)
    assert not mock_add_slave_info.called
    assert not mock_add_executor_info.called
    assert ret == mock_task_1._Task__items

    mock_request = mock.Mock(
        swagger_data={"task_id": "123", "slave_hostname": "host1", "verbose": True}
    )
    ret = instance.instance_task(mock_request)
    mock_add_slave_info.assert_called_with(mock_task_1)
    mock_add_executor_info.assert_called_with(mock_add_slave_info.return_value)
    expected = mock_add_executor_info.return_value._Task__items
    assert ret == expected

    mock_instance_status.return_value = {"chronos": {}}
    with raises(ApiFailure):
        ret = instance.instance_task(mock_request)


@mock.patch(
    "paasta_tools.api.views.instance.marathon_tools.get_app_queue", autospec=True
)
@mock.patch(
    "paasta_tools.api.views.instance.marathon_tools.load_marathon_service_config",
    autospec=True,
)
def test_instance_delay(mock_load_config, mock_get_app_queue):
    mock_unused_offers = mock.Mock()
    mock_unused_offers.last_unused_offers = [
        {"reason": ["foo", "bar"]},
        {"reason": ["bar", "baz"]},
        {"reason": []},
    ]
    mock_get_app_queue.return_value = mock_unused_offers

    mock_config = mock.Mock()
    mock_config.format_marathon_app_dict = lambda: {"id": "foo"}
    mock_load_config.return_value = mock_config

    request = testing.DummyRequest()
    request.swagger_data = {"service": "fake_service", "instance": "fake_instance"}

    response = instance.instance_delay(request)
    assert response["foo"] == 1
    assert response["bar"] == 2
    assert response["baz"] == 1


def test_add_executor_info():
    mock_mesos_task = mock.Mock()
    mock_executor = {
        "tasks": [mock_mesos_task],
        "some": "thing",
        "completed_tasks": [mock_mesos_task],
        "queued_tasks": [mock_mesos_task],
    }
    mock_task = mock.Mock(
        _Task__items={"a": "thing"},
        executor=asynctest.CoroutineMock(
            return_value=mock_executor,
            func=asynctest.CoroutineMock(),  # https://github.com/notion/a_sync/pull/40
        ),
    )
    ret = instance.add_executor_info(mock_task)
    expected = {"a": "thing", "executor": {"some": "thing"}}
    assert ret._Task__items == expected
    with raises(KeyError):
        ret._Task__items["executor"]["completed_tasks"]
    with raises(KeyError):
        ret._Task__items["executor"]["tasks"]
    with raises(KeyError):
        ret._Task__items["executor"]["queued_tasks"]


def test_add_slave_info():
    mock_slave = asynctest.CoroutineMock(
        return_value=mock.Mock(_MesosSlave__items={"some": "thing"}),
        func=asynctest.CoroutineMock(),  # https://github.com/notion/a_sync/pull/40
    )
    mock_task = mock.Mock(_Task__items={"a": "thing"}, slave=mock_slave)
    expected = {"a": "thing", "slave": {"some": "thing"}}
    assert instance.add_slave_info(mock_task)._Task__items == expected


@mock.patch(
    "paasta_tools.api.views.instance.tron_tools.get_tron_dashboard_for_cluster",
    autospec=True,
)
@mock.patch("paasta_tools.api.views.instance.tron_tools.TronClient", autospec=True)
@mock.patch("paasta_tools.api.views.instance.tron_tools.get_tron_client", autospec=True)
@mock.patch("paasta_tools.api.views.instance.validate_service_instance", autospec=True)
def test_tron_instance_status(
    mock_validate_service_instance,
    mock_get_tron_client,
    mock_tron_client,
    mock_get_tron_dashboard_for_cluster,
):
    settings.cluster = "fake_cluster"
    mock_validate_service_instance.return_value = "tron"
    mock_client = mock_tron_client("fake_url")
    mock_get_tron_client.return_value = mock_client
    mock_client.get_job_content.return_value = {
        "status": "fake_status",
        "scheduler": {"type": "daily", "value": "1 2 3"},
    }
    mock_client.get_action_run.return_value = {
        "state": "fake_state",
        "start_time": "fake_start_time",
        "raw_command": "fake_raw_command",
        "command": "fake_command",
        "stdout": ["fake_stdout"],
        "stderr": ["fake_stderr"],
    }
    mock_get_tron_dashboard_for_cluster.return_value = "http://fake_url/"

    request = testing.DummyRequest()
    request.swagger_data = {
        "service": "fake_service",
        "instance": "fake_job.fake_action",
    }
    response = instance.instance_status(request)
    assert response["tron"]["job_name"] == "fake_job"
    assert response["tron"]["job_status"] == "fake_status"
    assert response["tron"]["job_schedule"] == "daily 1 2 3"
    assert response["tron"]["job_url"] == "http://fake_url/#job/fake_service.fake_job"
    assert response["tron"]["action_name"] == "fake_action"
    assert response["tron"]["action_state"] == "fake_state"
    assert response["tron"]["action_raw_command"] == "fake_raw_command"
    assert response["tron"]["action_command"] == "fake_command"
    assert response["tron"]["action_start_time"] == "fake_start_time"
    assert response["tron"]["action_stdout"] == "fake_stdout"
    assert response["tron"]["action_stderr"] == "fake_stderr"<|MERGE_RESOLUTION|>--- conflicted
+++ resolved
@@ -66,39 +66,17 @@
     request.swagger_data = {"service": "fake_service", "instance": "fake_instance"}
 
     response = instance.instance_status(request)
-<<<<<<< HEAD
-    assert response['marathon']['bounce_method'] == 'fake_bounce'
-    assert response['marathon']['desired_state'] == 'start'
-
-
-@mock.patch('paasta_tools.chronos_tools.load_chronos_config', autospec=True)
-@mock.patch('paasta_tools.api.views.instance.chronos_tools.get_chronos_client', autospec=True)
-@mock.patch('paasta_tools.api.views.instance.validate_service_instance', autospec=True)
-@mock.patch('paasta_tools.api.views.instance.get_actual_deployments', autospec=True)
-@mock.patch('paasta_tools.chronos_serviceinit.status_chronos_jobs', autospec=True)
-=======
     assert response["marathon"]["bounce_method"] == "fake_bounce"
     assert response["marathon"]["desired_state"] == "start"
 
 
-@mock.patch(
-    "paasta_tools.api.views.instance.chronos_tools.load_chronos_config", autospec=True
-)
+@mock.patch("paasta_tools.chronos_tools.load_chronos_config", autospec=True)
 @mock.patch(
     "paasta_tools.api.views.instance.chronos_tools.get_chronos_client", autospec=True
-)
-@mock.patch(
-    "paasta_tools.api.views.instance.chronos_tools.load_chronos_job_config",
-    autospec=True,
 )
 @mock.patch("paasta_tools.api.views.instance.validate_service_instance", autospec=True)
 @mock.patch("paasta_tools.api.views.instance.get_actual_deployments", autospec=True)
-@mock.patch("paasta_tools.api.views.instance.select_tasks_by_id", autospec=True)
-@mock.patch(
-    "paasta_tools.api.views.instance.get_cached_list_of_running_tasks_from_frameworks",
-    autospec=True,
-)
->>>>>>> ecb06d03
+@mock.patch("paasta_tools.chronos_serviceinit.status_chronos_jobs", autospec=True)
 def test_chronos_instance_status(
     mock_status_chronos_jobs,
     mock_get_actual_deployments,
@@ -113,38 +91,21 @@
         "fake_cluster2.fake_instance": "GIT_SHA",
         "fake_cluster2.fake_instance2": "GIT_SHA",
     }
-<<<<<<< HEAD
-    mock_validate_service_instance.return_value = 'chronos'
-
-    request = testing.DummyRequest()
-    request.swagger_data = {'service': 'fake_service', 'instance': 'fake_instance'}
+    mock_validate_service_instance.return_value = "chronos"
+
+    request = testing.DummyRequest()
+    request.swagger_data = {"service": "fake_service", "instance": "fake_instance"}
 
     instance.instance_status(request)
     assert mock_status_chronos_jobs.call_args == mock.call(
         mock_get_chronos_client.return_value,
-        'fake_service',
-        'fake_instance',
-        'fake_cluster',
-        '/nail/etc/services',
+        "fake_service",
+        "fake_instance",
+        "fake_cluster",
+        "/nail/etc/services",
         0,
     )
 
-=======
-    mock_validate_service_instance.return_value = "chronos"
-    mock_select_tasks_by_id.return_value = [1, 2, 3]
-
-    mock_load_chronos_job_config.return_value = ChronosJobConfig(
-        "fake_service", "fake_instance", "fake_cluster", {"schedule": "always"}, None
-    )
-
-    request = testing.DummyRequest()
-    request.swagger_data = {"service": "fake_service", "instance": "fake_instance"}
-
-    response = instance.instance_status(request)
-    assert response["chronos"]["schedule"]["schedule"] == "always"
-    assert response["chronos"]["schedule_type"] == "schedule"
-
->>>>>>> ecb06d03
 
 @mock.patch("paasta_tools.api.views.instance.adhoc_instance_status", autospec=True)
 @mock.patch("paasta_tools.api.views.instance.validate_service_instance", autospec=True)
