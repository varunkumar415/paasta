# Copyright 2015-2018 Yelp Inc.
#
# Licensed under the Apache License, Version 2.0 (the "License");
# you may not use this file except in compliance with the License.
# You may obtain a copy of the License at
#
#     http://www.apache.org/licenses/LICENSE-2.0
#
# Unless required by applicable law or agreed to in writing, software
# distributed under the License is distributed on an "AS IS" BASIS,
# WITHOUT WARRANTIES OR CONDITIONS OF ANY KIND, either express or implied.
# See the License for the specific language governing permissions and
# limitations under the License.
import mock
import pytest

from paasta_tools import setup_kubernetes_cr
from paasta_tools.kubernetes_tools import KubeCustomResource


def test_load_custom_resources():
    mock_resources = [{
        'version': 'v1',
        'kube_kind': {'plural': 'Flinks', 'singular': 'flink'},
        'file_prefix': 'flink',
        'group': 'yelp.com',
    }]
    mock_config = mock.Mock(get_kubernetes_custom_resources=mock.Mock(return_value=mock_resources))
    assert setup_kubernetes_cr.load_custom_resources(mock_config) == [setup_kubernetes_cr.CustomResource(
        version='v1',
        kube_kind=setup_kubernetes_cr.KubeKind(plural='Flinks', singular='flink'),
        file_prefix='flink',
        group='yelp.com',
    )]


def test_main():
    with mock.patch(
        'paasta_tools.setup_kubernetes_cr.KubeClient', autospec=True,
    ), mock.patch(
        'paasta_tools.setup_kubernetes_cr.setup_all_custom_resources', autospec=True,
    ) as mock_setup:
        mock_setup.return_value = True
        with pytest.raises(SystemExit) as e:
            setup_kubernetes_cr.main()
            assert e.value.code == 0

        mock_setup.return_value = False
        with pytest.raises(SystemExit) as e:
            setup_kubernetes_cr.main()
            assert e.value.code == 1


def test_setup_all_custom_resources():
    with mock.patch(
        'paasta_tools.setup_kubernetes_cr.ensure_namespace', autospec=True,
    ), mock.patch(
        'paasta_tools.setup_kubernetes_cr.load_all_configs', autospec=True,
    ), mock.patch(
        'paasta_tools.setup_kubernetes_cr.setup_custom_resources', autospec=True,
    ) as mock_setup, mock.patch(
        'paasta_tools.setup_kubernetes_cr.load_custom_resources', autospec=True,
    ) as mock_load_custom_resources:
        mock_system_config = mock.Mock(get_cluster=mock.Mock(return_value='westeros-prod'))
<<<<<<< HEAD
        mock_setup.side_effect = [True, False]

        mock_client = mock.Mock()
        flink_crd = mock.Mock()
        flink_crd.spec.names = mock.Mock(plural='flinkclusters', kind='FlinkCluster')
        cassandra_crd = mock.Mock()
        cassandra_crd.spec.names = mock.Mock(plural='cassandraclusters', kind='CassandraCluster')
        mock_client.apiextensions.list_custom_resource_definition.return_value = mock.Mock(
            items=[flink_crd, cassandra_crd],
        )

        custom_resources = [
            mock.Mock(kube_kind=mock.Mock(plural='flinkclusters', singular='FlinkCluster')),
            mock.Mock(kube_kind=mock.Mock(plural='cassandraclusters', singular='CassandraCluster')),
=======
        mock_load_custom_resources.return_value = [
            mock.Mock(kube_kind=mock.Mock(plural='flinks', singular='Flink')),
            mock.Mock(kube_kind=mock.Mock(plural='cassandraclusters', singular='CassandraCluster')),
        ]
        mock_setup.side_effect = [True, False]

        mock_client = mock.Mock()
        flink_mock = mock.Mock()
        flink_mock.spec.names.kind = 'Flink'
        cassandra_mock = mock.Mock()
        cassandra_mock.spec.names.kind = 'CassandraCluster'
        mock_client.apiextensions.list_custom_resource_definition.return_value.items = [
            flink_mock, cassandra_mock,
>>>>>>> 20f6ef85
        ]

        assert not setup_kubernetes_cr.setup_all_custom_resources(
            mock_client, '/nail/soa', mock_system_config, custom_resources=custom_resources,
        )

        mock_load_custom_resources.return_value = [
            mock.Mock(plural='flinks'), mock.Mock(plural='cassandraclusters'),
        ]
        mock_setup.side_effect = [True, True]
        mock_system_config = mock.Mock(get_cluster=mock.Mock(return_value='westeros-prod'))
        assert setup_kubernetes_cr.setup_all_custom_resources(
            mock_client, '/nail/soa', mock_system_config, custom_resources=custom_resources,
        )

        mock_load_custom_resources.return_value = []
        mock_system_config = mock.Mock(get_cluster=mock.Mock(return_value='westeros-prod'))
        assert setup_kubernetes_cr.setup_all_custom_resources(
            mock_client, '/nail/soa', mock_system_config, custom_resources=[],
        )


def test_load_all_configs():
    with mock.patch(
        'paasta_tools.setup_kubernetes_cr.service_configuration_lib.read_extra_service_information', autospec=True,
    ) as mock_read_info, mock.patch(
        'os.listdir', autospec=True,
    ) as mock_oslist:
        mock_oslist.return_value = ['kurupt', 'mc']
        ret = setup_kubernetes_cr.load_all_configs(
            cluster='westeros-prod',
            file_prefix='thing',
            soa_dir='/nail/soa',
        )
        mock_read_info.assert_has_calls(
            [
                mock.call('mc', 'thing-westeros-prod', soa_dir='/nail/soa'),
                mock.call('kurupt', 'thing-westeros-prod', soa_dir='/nail/soa'),
            ], any_order=True,
        )
        assert 'kurupt' in ret.keys()
        assert 'mc' in ret.keys()


def test_setup_custom_resources():
    with mock.patch(
        'paasta_tools.setup_kubernetes_cr.list_custom_resources', autospec=True,
    ) as mock_list_cr, mock.patch(
        'paasta_tools.setup_kubernetes_cr.reconcile_kubernetes_resource', autospec=True,
    ) as mock_reconcile_kubernetes_resource:
        mock_client = mock.Mock()
        mock_kind = mock.Mock()
        assert setup_kubernetes_cr.setup_custom_resources(
            kube_client=mock_client,
            kind=mock_kind,
            version='v1',
            config_dicts={},
            group='yelp.com',
            cluster='mycluster',
        )

        mock_reconcile_kubernetes_resource.side_effect = [True, False]
        assert not setup_kubernetes_cr.setup_custom_resources(
            kube_client=mock_client,
            kind=mock_kind,
            version='v1',
            config_dicts={'kurupt': 'something', 'mc': 'another'},
            group='yelp.com',
            cluster='mycluster',
        )

        mock_reconcile_kubernetes_resource.side_effect = [True, True]
        assert setup_kubernetes_cr.setup_custom_resources(
            kube_client=mock_client,
            kind=mock_kind,
            version='v1',
            config_dicts={'kurupt': 'something', 'mc': 'another'},
            group='yelp.com',
            cluster='mycluster',
        )
        mock_reconcile_kubernetes_resource.assert_has_calls([
            mock.call(
                kube_client=mock_client,
                service='kurupt',
                instance_configs='something',
                cluster='mycluster',
                instance=None,
                kind=mock_kind,
                custom_resources=mock_list_cr.return_value,
                version='v1',
                group='yelp.com',
            ),
            mock.call(
                kube_client=mock_client,
                service='mc',
                instance_configs='another',
                cluster='mycluster',
                instance=None,
                kind=mock_kind,
                custom_resources=mock_list_cr.return_value,
                version='v1',
                group='yelp.com',
            ),
        ])


def test_format_custom_resource():
    with mock.patch(
        'paasta_tools.setup_kubernetes_cr.get_config_hash', autospec=True,
    ) as mock_get_config_hash:
        expected = {
            'apiVersion': 'yelp.com/v1',
            'kind': 'flink',
            'metadata': {
                'name': 'kurupt--fm-radio--station',
                'labels': {
                    'yelp.com/paasta_service': 'kurupt_fm',
                    'yelp.com/paasta_instance': 'radio_station',
                    'yelp.com/paasta_cluster': 'mycluster',
                    'yelp.com/paasta_config_sha': mock_get_config_hash.return_value,
                },
                'annotations': {
                    'yelp.com/desired_state': 'running',
                },
            },
            'spec': {'dummy': 'conf'},
        }
        assert setup_kubernetes_cr.format_custom_resource(
            instance_config={'dummy': 'conf'},
            service='kurupt_fm',
            instance='radio_station',
            cluster='mycluster',
            kind='flink',
            version='v1',
            group='yelp.com',
        ) == expected


def test_reconcile_kubernetes_resource():
    with mock.patch(
        'paasta_tools.setup_kubernetes_cr.format_custom_resource', autospec=True,
    ) as mock_format_custom_resource, mock.patch(
        'paasta_tools.setup_kubernetes_cr.create_custom_resource', autospec=True,
    ) as mock_create_custom_resource, mock.patch(
        'paasta_tools.setup_kubernetes_cr.update_custom_resource', autospec=True,
    ) as mock_update_custom_resource:
        mock_kind = mock.Mock(singular='flink')
        mock_custom_resources = [
            KubeCustomResource(
                service='kurupt',
                instance='fm',
                config_sha='conf123',
                kind='flink',
            ),
        ]
        mock_client = mock.Mock()
        # no instances, do nothing
        assert setup_kubernetes_cr.reconcile_kubernetes_resource(
            kube_client=mock_client,
            service='mc',
            instance_configs={},
            cluster='mycluster',
            custom_resources=mock_custom_resources,
            kind=mock_kind,
            version='v1',
            group='yelp.com',
        )
        assert not mock_create_custom_resource.called
        assert not mock_update_custom_resource.called

        # instance up to date, do nothing
        mock_format_custom_resource.return_value = {
            'metadata': {
                'labels': {
                    'yelp.com/paasta_config_sha': 'conf123',
                },
            },
        }
        assert setup_kubernetes_cr.reconcile_kubernetes_resource(
            kube_client=mock_client,
            service='kurupt',
            instance_configs={'fm': {'some': 'config'}},
            cluster='cluster',
            custom_resources=mock_custom_resources,
            kind=mock_kind,
            version='v1',
            group='yelp.com',
        )
        assert not mock_create_custom_resource.called
        assert not mock_update_custom_resource.called

        # instance diff config, update
        mock_format_custom_resource.return_value = {
            'metadata': {
                'labels': {
                    'yelp.com/paasta_config_sha': 'conf456',
                },
            },
        }
        assert setup_kubernetes_cr.reconcile_kubernetes_resource(
            kube_client=mock_client,
            service='kurupt',
            instance_configs={'fm': {'some': 'config'}},
            cluster='mycluster',
            custom_resources=mock_custom_resources,
            kind=mock_kind,
            version='v1',
            group='yelp.com',
        )
        assert not mock_create_custom_resource.called
        mock_update_custom_resource.assert_called_with(
            kube_client=mock_client,
            name='kurupt-fm',
            version='v1',
            kind=mock_kind,
            formatted_resource=mock_format_custom_resource.return_value,
            group='yelp.com',
        )

        # instance not exist, create
        assert setup_kubernetes_cr.reconcile_kubernetes_resource(
            kube_client=mock_client,
            service='mc',
            instance_configs={'grindah': {'some': 'conf'}},
            cluster='mycluster',
            custom_resources=mock_custom_resources,
            kind=mock_kind,
            version='v1',
            group='yelp.com',
        )
        mock_create_custom_resource.assert_called_with(
            kube_client=mock_client,
            version='v1',
            kind=mock_kind,
            formatted_resource=mock_format_custom_resource.return_value,
            group='yelp.com',
        )

        # instance not exist, create but error with k8s
        mock_create_custom_resource.side_effect = Exception
        assert not setup_kubernetes_cr.reconcile_kubernetes_resource(
            kube_client=mock_client,
            service='mc',
            instance_configs={'grindah': {'some': 'conf'}},
            cluster='mycluster',
            custom_resources=mock_custom_resources,
            kind=mock_kind,
            version='v1',
            group='yelp.com',
        )
        mock_create_custom_resource.assert_called_with(
            kube_client=mock_client,
            version='v1',
            kind=mock_kind,
            formatted_resource=mock_format_custom_resource.return_value,
            group='yelp.com',
        )<|MERGE_RESOLUTION|>--- conflicted
+++ resolved
@@ -62,7 +62,6 @@
         'paasta_tools.setup_kubernetes_cr.load_custom_resources', autospec=True,
     ) as mock_load_custom_resources:
         mock_system_config = mock.Mock(get_cluster=mock.Mock(return_value='westeros-prod'))
-<<<<<<< HEAD
         mock_setup.side_effect = [True, False]
 
         mock_client = mock.Mock()
@@ -77,21 +76,6 @@
         custom_resources = [
             mock.Mock(kube_kind=mock.Mock(plural='flinkclusters', singular='FlinkCluster')),
             mock.Mock(kube_kind=mock.Mock(plural='cassandraclusters', singular='CassandraCluster')),
-=======
-        mock_load_custom_resources.return_value = [
-            mock.Mock(kube_kind=mock.Mock(plural='flinks', singular='Flink')),
-            mock.Mock(kube_kind=mock.Mock(plural='cassandraclusters', singular='CassandraCluster')),
-        ]
-        mock_setup.side_effect = [True, False]
-
-        mock_client = mock.Mock()
-        flink_mock = mock.Mock()
-        flink_mock.spec.names.kind = 'Flink'
-        cassandra_mock = mock.Mock()
-        cassandra_mock.spec.names.kind = 'CassandraCluster'
-        mock_client.apiextensions.list_custom_resource_definition.return_value.items = [
-            flink_mock, cassandra_mock,
->>>>>>> 20f6ef85
         ]
 
         assert not setup_kubernetes_cr.setup_all_custom_resources(
