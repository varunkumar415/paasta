
import contextlib

from marathon.models import MarathonApp
import mock
from mock import patch
from pytest import raises
import requests

import marathon_tools
import utils


class TestMarathonTools:

    fake_marathon_job_config = marathon_tools.MarathonServiceConfig(
        'servicename',
        'instancename',
        {
            'instances': 3,
            'cpus': 1,
            'mem': 100,
            'nerve_ns': 'fake_nerve_ns',
        },
        {
            'docker_image': 'test_docker:1.0',
            'desired_state': 'start',
            'force_bounce': None,
        }
    )
    fake_srv_config = {
        'data': {},
        'deploy': {},
        'deployed_to': ['another-box'],
        'lb_extras': {},
        'monitoring': {},
        'runs_on': ['some-box'],
        'port': None,
        'smartstack': {},
        'vip': None,
    }
    fake_docker_registry = 'remote_registry.com'
    fake_marathon_config = marathon_tools.MarathonConfig({
        'cluster': 'test_cluster',
        'url': 'http://test_url',
        'user': 'admin',
        'pass': 'admin_pass',
        'docker_registry': fake_docker_registry,
        'docker_volumes': [
            {
                'hostPath': '/var/data/a',
                'containerPath': '/etc/a',
                'mode': 'RO',
            },
            {
                'hostPath': '/var/data/b',
                'containerPath': '/etc/b',
                'mode': 'RW',
            },
        ],
    }, '/some/fake/path/fake_file.json')
    fake_service_namespace_config = marathon_tools.ServiceNamespaceConfig()

    def test_load_marathon_service_config_happy_path(self):
        fake_name = 'jazz'
        fake_instance = 'solo'
        fake_cluster = 'amnesia'
        fake_dir = '/nail/home/sanfran'
        with contextlib.nested(
            mock.patch('marathon_tools.load_deployments_json', autospec=True),
            mock.patch('service_configuration_lib.read_service_configuration', autospec=True),
            mock.patch('service_configuration_lib.read_extra_service_information', autospec=True),
        ) as (
            mock_load_deployments_json,
            mock_read_service_configuration,
            mock_read_extra_service_information,
        ):
            mock_read_extra_service_information.return_value = {fake_instance: {}}
            marathon_tools.load_marathon_service_config(
                fake_name,
                fake_instance,
                fake_cluster,
                soa_dir=fake_dir,
            )
            assert mock_read_service_configuration.call_count == 1
            assert mock_read_extra_service_information.call_count == 1
            mock_load_deployments_json.assert_called_once_with(fake_name, soa_dir=fake_dir)

    def test_load_marathon_service_config_bails_with_no_config(self):
        fake_name = 'jazz'
        fake_instance = 'solo'
        fake_cluster = 'amnesia'
        fake_dir = '/nail/home/sanfran'
        with contextlib.nested(
            mock.patch('marathon_tools.load_deployments_json', autospec=True),
            mock.patch('service_configuration_lib.read_service_configuration', autospec=True),
            mock.patch('service_configuration_lib.read_extra_service_information', autospec=True),
        ) as (
            mock_load_deployments_json,
            mock_read_service_configuration,
            mock_read_extra_service_information,
        ):
            mock_read_extra_service_information.return_value = {}
            with raises(marathon_tools.NoMarathonConfigurationForService):
                marathon_tools.load_marathon_service_config(
                    fake_name,
                    fake_instance,
                    fake_cluster,
                    soa_dir=fake_dir,
                )

    def test_read_service_config(self):
        fake_name = 'jazz'
        fake_instance = 'solo'
        fake_cluster = 'amnesia'
        fake_dir = '/nail/home/sanfran'
        config_copy = self.fake_marathon_job_config.config_dict.copy()

        expected = marathon_tools.MarathonServiceConfig(
            fake_name,
            fake_instance,
            dict(
                self.fake_srv_config.items() +
                self.fake_marathon_job_config.config_dict.items()
            ),
            {},
        )

        with contextlib.nested(
            mock.patch(
                'service_configuration_lib.read_service_configuration',
                autospec=True,
                return_value=self.fake_srv_config,
            ),
            mock.patch(
                'service_configuration_lib.read_extra_service_information',
                autospec=True,
                return_value={fake_instance: config_copy},
            ),
        ) as (
            read_service_configuration_patch,
            read_extra_info_patch,
        ):
            actual = marathon_tools.load_marathon_service_config(
                fake_name,
                fake_instance,
                fake_cluster,
                load_deployments=False,
                soa_dir=fake_dir,
            )
            assert expected.service_name == actual.service_name
            assert expected.instance == actual.instance
            assert expected.config_dict == actual.config_dict
            assert expected.branch_dict == actual.branch_dict

            assert read_service_configuration_patch.call_count == 1
            read_service_configuration_patch.assert_any_call(fake_name, soa_dir=fake_dir)
            assert read_extra_info_patch.call_count == 1
            read_extra_info_patch.assert_any_call(fake_name, "marathon-amnesia", soa_dir=fake_dir)

    def test_read_service_config_and_deployments(self):
        fake_name = 'jazz'
        fake_instance = 'solo'
        fake_cluster = 'amnesia'
        fake_dir = '/nail/home/sanfran'
        fake_docker = 'no_docker:9.9'
        config_copy = self.fake_marathon_job_config.config_dict.copy()

        fake_branch_dict = {'desired_state': 'stop', 'force_bounce': '12345', 'docker_image': fake_docker},
        deployments_json_mock = mock.Mock(
            spec=utils.DeploymentsJson,
            get_branch_dict=mock.Mock(return_value=fake_branch_dict),
        )

        with contextlib.nested(
            mock.patch(
                'service_configuration_lib.read_service_configuration',
                autospec=True,
                return_value=self.fake_srv_config,
            ),
            mock.patch(
                'service_configuration_lib.read_extra_service_information',
                autospec=True,
                return_value={fake_instance: config_copy},
            ),
            mock.patch(
                'marathon_tools.load_deployments_json',
                autospec=True,
                return_value=deployments_json_mock,
            ),
        ) as (
            read_service_configuration_patch,
            read_extra_info_patch,
            load_deployments_json_patch,
        ):
            expected = marathon_tools.MarathonServiceConfig(
                fake_name,
                fake_instance,
                dict(
                    self.fake_srv_config.items() +
                    self.fake_marathon_job_config.config_dict.items()
                ),
                fake_branch_dict,
            )
            actual = marathon_tools.load_marathon_service_config(
                fake_name,
                fake_instance,
                fake_cluster,
                load_deployments=True,
                soa_dir=fake_dir,
            )
            assert expected.service_name == actual.service_name
            assert expected.instance == actual.instance
            assert expected.config_dict == actual.config_dict
            assert expected.branch_dict == actual.branch_dict

            deployments_json_mock.get_branch_dict.assert_called_once_with(fake_name, 'paasta-amnesia.solo')
            assert read_service_configuration_patch.call_count == 1
            read_service_configuration_patch.assert_any_call(fake_name, soa_dir=fake_dir)
            assert read_extra_info_patch.call_count == 1
            read_extra_info_patch.assert_any_call(fake_name, "marathon-amnesia", soa_dir=fake_dir)

    def test_get_service_instance_list(self):
        fake_name = 'hint'
        fake_instance_1 = 'unsweet'
        fake_instance_2 = 'water'
        fake_cluster = '16floz'
        fake_dir = '/nail/home/hipster'
        fake_job_config = {fake_instance_1: self.fake_marathon_job_config,
                           fake_instance_2: self.fake_marathon_job_config}
        expected = [(fake_name, fake_instance_2), (fake_name, fake_instance_1)]
        with mock.patch('service_configuration_lib.read_extra_service_information', autospec=True,
                        return_value=fake_job_config) as read_extra_info_patch:
            actual = marathon_tools.get_service_instance_list(fake_name, fake_cluster, fake_dir)
            read_extra_info_patch.assert_called_once_with(fake_name, "marathon-16floz", soa_dir=fake_dir)
            assert sorted(expected) == sorted(actual)

    def test_load_marathon_config(self):
        expected = {'foo': 'bar'}
        file_mock = mock.MagicMock(spec=file)
        with contextlib.nested(
            mock.patch('marathon_tools.open', create=True, return_value=file_mock),
            mock.patch('json.load', autospec=True, return_value=expected)
        ) as (
            open_file_patch,
            json_patch
        ):
            assert marathon_tools.load_marathon_config() == expected
            open_file_patch.assert_called_once_with('/etc/paasta/marathon.json')
            json_patch.assert_called_once_with(file_mock.__enter__())

    def test_load_marathon_config_path_dne(self):
        fake_path = '/var/dir_of_fake'
        with contextlib.nested(
            mock.patch('marathon_tools.open', create=True, side_effect=IOError(2, 'a', 'b')),
        ) as (
            open_patch,
        ):
            with raises(marathon_tools.PaastaNotConfigured) as excinfo:
                marathon_tools.load_marathon_config(fake_path)
            assert str(excinfo.value) == "Could not load marathon config file b: a"

    def test_list_clusters_no_service_given_lists_all_of_them(self):
        with mock.patch('marathon_tools.list_all_clusters', autospec=True) as mock_list_all_clusters:
            mock_list_all_clusters.return_value = ['cluster1', 'cluster2']
            actual = marathon_tools.list_clusters()
            mock_list_all_clusters.assert_called_once_with()
            expected = ['cluster1', 'cluster2']
            assert actual == expected

    def test_list_clusters_with_service(self):
        with contextlib.nested(
            mock.patch('service_configuration_lib.read_services_configuration', autospec=True),
            mock.patch('marathon_tools.get_clusters_deployed_to', autospec=True),
        ) as (
            mock_read_services,
            mock_get_clusters_deployed_to,
        ):
            fake_service = 'fake_service'
            mock_read_services.return_value = {fake_service: 'config', 'fake_service2': 'config'}
            mock_get_clusters_deployed_to.return_value = ['cluster1', 'cluster2']
            actual = marathon_tools.list_clusters(fake_service)
            expected = ['cluster1', 'cluster2']
            assert actual == expected
            mock_get_clusters_deployed_to.assert_called_once_with(fake_service)

    def test_get_clusters_deployed_to_ignores_bogus_clusters(self):
        service = 'fake_service'
        fake_marathon_filenames = ['marathon-cluster1.yaml', 'marathon-cluster2.yaml',
                                   'marathon-SHARED.yaml', 'marathon-cluster3.yaml',
                                   'marathon-BOGUS.yaml']
        expected = ['cluster1', 'cluster2', 'cluster3']
        with contextlib.nested(
            mock.patch('os.path.isdir', autospec=True),
            mock.patch('glob.glob', autospec=True),
        ) as (
            mock_isdir,
            mock_glob
        ):
            mock_isdir.return_value = True
            mock_glob.return_value = fake_marathon_filenames
            actual = marathon_tools.get_clusters_deployed_to(service)
            assert expected == actual

    def test_get_default_cluster_for_service(self):
        fake_service_name = 'fake_service'
        fake_clusters = ['fake_cluster-1', 'fake_cluster-2']
        with contextlib.nested(
            mock.patch('marathon_tools.get_clusters_deployed_to', autospec=True, return_value=fake_clusters),
            mock.patch('marathon_tools.load_system_paasta_config', autospec=True),
        ) as (
            mock_get_clusters_deployed_to,
            mock_load_system_paasta_config,
        ):
            mock_load_system_paasta_config.side_effect = marathon_tools.NoMarathonClusterFoundException
            assert marathon_tools.get_default_cluster_for_service(fake_service_name) == 'fake_cluster-1'
            mock_get_clusters_deployed_to.assert_called_once_with(fake_service_name)

    def test_get_default_cluster_for_service_empty_deploy_config(self):
        fake_service_name = 'fake_service'
        with contextlib.nested(
            mock.patch('marathon_tools.get_clusters_deployed_to', autospec=True, return_value=[]),
            mock.patch('marathon_tools.load_system_paasta_config', autospec=True),
        ) as (
            mock_get_clusters_deployed_to,
            mock_load_system_paasta_config,
        ):
            mock_load_system_paasta_config.side_effect = marathon_tools.NoMarathonClusterFoundException
            with raises(marathon_tools.NoMarathonConfigurationForService):
                marathon_tools.get_default_cluster_for_service(fake_service_name)
            mock_get_clusters_deployed_to.assert_called_once_with(fake_service_name)

    def test_list_all_marathon_instance_for_service(self):
        service = 'fake_service'
        clusters = ['fake_cluster']
        mock_instances = [(service, 'instance1'), (service, 'instance2')]
        expected = set(['instance1', 'instance2'])
        with contextlib.nested(
            mock.patch('marathon_tools.list_clusters', autospec=True),
            mock.patch('marathon_tools.get_service_instance_list', autospec=True),
        ) as (
            mock_list_clusters,
            mock_service_instance_list,
        ):
            mock_list_clusters.return_value = clusters
            mock_service_instance_list.return_value = mock_instances
            actual = marathon_tools.list_all_marathon_instances_for_service(service)
            assert actual == expected
            mock_list_clusters.assert_called_once_with(service)
            mock_service_instance_list.assert_called_once_with(service, clusters[0])

    def test_get_all_namespaces_for_service(self):
        name = 'vvvvvv'
        soa_dir = '^_^'
        t1_dict = {'hollo': 'werld', 'smark': 'stact'}
        t2_dict = {'vataman': 'witir', 'sin': 'chaps'}
        fake_smartstack = {
            'smartstack': {'t1': t1_dict, 't2': t2_dict},
        }
        expected = [('vvvvvv.t2', t2_dict), ('vvvvvv.t1', t1_dict)]
        expected_short = [('t2', t2_dict), ('t1', t1_dict)]
        with mock.patch('service_configuration_lib.read_service_configuration', autospec=True,
                        return_value=fake_smartstack) as read_service_configuration_patch:
            actual = marathon_tools.get_all_namespaces_for_service(name, soa_dir)
            read_service_configuration_patch.assert_any_call(name, soa_dir)
            assert sorted(expected) == sorted(actual)

            actual_short = marathon_tools.get_all_namespaces_for_service(name, soa_dir, False)
            read_service_configuration_patch.assert_any_call(name, soa_dir)
            assert sorted(expected_short) == sorted(actual_short)

    def test_get_marathon_services_for_cluster(self):
        cluster = 'honey_bunches_of_oats'
        soa_dir = 'completely_wholesome'
        instances = [['this_is_testing', 'all_the_things'], ['my_nerf_broke']]
        expected = ['my_nerf_broke', 'this_is_testing', 'all_the_things']
        with contextlib.nested(
            mock.patch('os.path.abspath', autospec=True, return_value='chex_mix'),
            mock.patch('os.listdir', autospec=True, return_value=['dir1', 'dir2']),
            mock.patch('marathon_tools.get_service_instance_list',
                       side_effect=lambda a, b, c: instances.pop())
        ) as (
            abspath_patch,
            listdir_patch,
            get_instances_patch,
        ):
            actual = marathon_tools.get_marathon_services_for_cluster(cluster, soa_dir)
            assert expected == actual
            abspath_patch.assert_called_once_with(soa_dir)
            listdir_patch.assert_called_once_with('chex_mix')
            get_instances_patch.assert_any_call('dir1', cluster, soa_dir)
            get_instances_patch.assert_any_call('dir2', cluster, soa_dir)
            assert get_instances_patch.call_count == 2

    def test_get_all_namespaces(self):
        soa_dir = 'carbon'
        namespaces = [[('aluminum', {'hydrogen': 1}), ('potassium', {'helium': 2})],
                      [('uranium', {'lithium': 3}), ('gold', {'boron': 5})]]
        expected = [('uranium', {'lithium': 3}), ('gold', {'boron': 5}),
                    ('aluminum', {'hydrogen': 1}), ('potassium', {'helium': 2})]
        with contextlib.nested(
            mock.patch('os.path.abspath', autospec=True, return_value='oxygen'),
            mock.patch('os.listdir', autospec=True, return_value=['rid1', 'rid2']),
            mock.patch('marathon_tools.get_all_namespaces_for_service',
                       autospec=True,
                       side_effect=lambda a, b: namespaces.pop())
        ) as (
            abspath_patch,
            listdir_patch,
            get_namespaces_patch,
        ):
            actual = marathon_tools.get_all_namespaces(soa_dir)
            assert expected == actual
            abspath_patch.assert_called_once_with(soa_dir)
            listdir_patch.assert_called_once_with('oxygen')
            get_namespaces_patch.assert_any_call('rid1', soa_dir)
            get_namespaces_patch.assert_any_call('rid2', soa_dir)
            assert get_namespaces_patch.call_count == 2

    def test_get_proxy_port_for_instance(self):
        name = 'thats_no_moon'
        instance = 'thats_a_space_station'
        cluster = 'shot_line'
        soa_dir = 'drink_up'
        namespace = 'thirsty_mock'
        fake_port = 1234567890
        fake_nerve = marathon_tools.ServiceNamespaceConfig({'proxy_port': fake_port})
        with contextlib.nested(
            mock.patch('marathon_tools.read_namespace_for_service_instance',
                       autospec=True, return_value=namespace),
            mock.patch('marathon_tools.load_service_namespace_config',
                       autospec=True, return_value=fake_nerve)
        ) as (
            read_ns_patch,
            read_config_patch
        ):
            actual = marathon_tools.get_proxy_port_for_instance(name, instance, cluster, soa_dir)
            assert fake_port == actual
            read_ns_patch.assert_called_once_with(name, instance, cluster, soa_dir)
            read_config_patch.assert_called_once_with(name, namespace, soa_dir)

    def test_get_proxy_port_for_instance_defaults_to_none(self):
        name = 'thats_no_moon'
        instance = 'thats_a_space_station'
        cluster = 'shot_line'
        soa_dir = 'drink_up'
        namespace = 'thirsty_mock'
        expected = None
        with contextlib.nested(
            mock.patch('marathon_tools.read_namespace_for_service_instance',
                       autospec=True, return_value=namespace),
            mock.patch('marathon_tools.load_service_namespace_config',
                       autospec=True, return_value={})
        ) as (
            read_ns_patch,
            read_config_patch
        ):
            actual = marathon_tools.get_proxy_port_for_instance(name, instance, cluster, soa_dir)
            assert expected == actual
            read_ns_patch.assert_called_once_with(name, instance, cluster, soa_dir)
            read_config_patch.assert_called_once_with(name, namespace, soa_dir)

    def test_read_service_namespace_config_exists(self):
        name = 'eman'
        namespace = 'ecapseman'
        soa_dir = 'rid_aos'
        mode = 'http'
        fake_uri = 'energy'
        fake_timeout = -10103
        fake_port = 777
        fake_retries = 9001
        fake_discover = 'myhabitat'
        fake_advertise = ['red', 'blue']
        fake_info = {
            'healthcheck_uri': fake_uri,
            'healthcheck_timeout_s': fake_timeout,
            'proxy_port': fake_port,
            'timeout_connect_ms': 192,
            'timeout_server_ms': 291,
            'timeout_client_ms': 912,
            'updown_timeout_s': 293,
            'retries': fake_retries,
            'mode': mode,
            'routes': [
                {
                    'source': 'oregon',
                    'destinations': ['indiana']
                },
                {
                    'source': 'florida', 'destinations': ['miami', 'beach']
                },
            ],
            'discover': fake_discover,
            'advertise': fake_advertise,
            'extra_advertise': {
                'alpha': ['beta'],
                'gamma': ['delta', 'epsilon'],
            },
        }
        fake_config = {
            'smartstack': {
                namespace: fake_info,
            },
        }
        expected = {
            'healthcheck_uri': fake_uri,
            'healthcheck_timeout_s': fake_timeout,
            'proxy_port': fake_port,
            'timeout_connect_ms': 192,
            'timeout_server_ms': 291,
            'timeout_client_ms': 912,
            'updown_timeout_s': 293,
            'retries': fake_retries,
            'mode': mode,
            'routes': [
                ('oregon', 'indiana'), ('florida', 'miami'), ('florida', 'beach')
            ],
            'discover': fake_discover,
            'advertise': fake_advertise,
            'extra_advertise': [
                ('alpha', 'beta'), ('gamma', 'delta'), ('gamma', 'epsilon')
            ],
        }
        with mock.patch('service_configuration_lib.read_service_configuration',
                        autospec=True,
                        return_value=fake_config) as read_service_configuration_patch:
            actual = marathon_tools.load_service_namespace_config(name, namespace, soa_dir)
            read_service_configuration_patch.assert_called_once_with(name, soa_dir)
            assert sorted(actual) == sorted(expected)

    def test_read_service_namespace_config_no_mode_with_no_smartstack(self):
        name = 'eman'
        namespace = 'ecapseman'
        soa_dir = 'rid_aos'
        fake_config = {}
        with mock.patch('service_configuration_lib.read_service_configuration',
                        autospec=True,
                        return_value=fake_config) as read_service_configuration_patch:
            actual = marathon_tools.load_service_namespace_config(name, namespace, soa_dir)
            read_service_configuration_patch.assert_called_once_with(name, soa_dir)
            assert actual.get('mode') is None

    def test_read_service_namespace_config_no_mode_with_smartstack(self):
        name = 'eman'
        namespace = 'ecapseman'
        soa_dir = 'rid_aos'
        fake_config = {
            'smartstack': {
                namespace: {'proxy_port': 9001},
            },
        }
        with mock.patch('service_configuration_lib.read_service_configuration',
                        autospec=True,
                        return_value=fake_config) as read_service_configuration_patch:
            actual = marathon_tools.load_service_namespace_config(name, namespace, soa_dir)
            read_service_configuration_patch.assert_called_once_with(name, soa_dir)
            assert actual.get('mode') == 'http'

    def test_read_service_namespace_config_no_file(self):
        name = 'a_man'
        namespace = 'a_boat'
        soa_dir = 'an_adventure'

        with mock.patch('service_configuration_lib.read_service_configuration',
                        side_effect=Exception) as read_service_configuration_patch:
            with raises(Exception):
                marathon_tools.load_service_namespace_config(name, namespace, soa_dir)
            read_service_configuration_patch.assert_called_once_with(name, soa_dir)

    @mock.patch('service_configuration_lib.read_extra_service_information', autospec=True)
    def test_read_namespace_for_service_instance_has_value(self, read_info_patch):
        name = 'dont_worry'
        instance = 'im_a_professional'
        cluster = 'andromeda'
        namespace = 'spacename'
        soa_dir = 'dirdirdir'
        read_info_patch.return_value = {instance: {'nerve_ns': namespace}}
        actual = marathon_tools.read_namespace_for_service_instance(name, instance, cluster, soa_dir)
        assert actual == namespace
        read_info_patch.assert_called_once_with(name, 'marathon-%s' % cluster, soa_dir)

    @mock.patch('service_configuration_lib.read_extra_service_information', autospec=True)
    def test_read_namespace_for_service_instance_no_value(self, read_info_patch):
        name = 'wall_light'
        instance = 'ceiling_light'
        cluster = 'no_light'
        soa_dir = 'warehouse_light'
        read_info_patch.return_value = {instance: {'aaaaaaaa': ['bbbbbbbb']}}
        actual = marathon_tools.read_namespace_for_service_instance(name, instance, cluster, soa_dir)
        assert actual == instance
        read_info_patch.assert_called_once_with(name, 'marathon-%s' % cluster, soa_dir)

    @mock.patch('marathon_tools.fetch_local_slave_state', autospec=True)
    def test_marathon_services_running_here(self, mock_fetch_local_slave_state):
        id_1 = 'klingon.ships.detected.249qwiomelht4jioewglkemr'
        id_2 = 'fire.photon.torpedos.jtgriemot5yhtwe94'
        id_3 = 'dota.axe.cleave.482u9jyoi4wed'
        id_4 = 'mesos.deployment.is.hard'
        id_5 = 'how.to.fake.data'
        ports_1 = '[111-111]'
        ports_2 = '[222-222]'
        ports_3 = '[333-333]'
        ports_4 = '[444-444]'
        ports_5 = '[555-555]'
        mock_fetch_local_slave_state.return_value = {
            'frameworks': [
                {
                    'executors': [
                        {'id': id_1, 'resources': {'ports': ports_1},
                            'tasks': [{u'state': u'TASK_RUNNING'}]},
                        {'id': id_2, 'resources': {'ports': ports_2}, 'tasks': [{u'state': u'TASK_RUNNING'}]}
                    ],
                    'name': 'marathon-1111111'
                },
                {
                    'executors': [
                        {'id': id_3, 'resources': {'ports': ports_3}, 'tasks': [{u'state': u'TASK_RUNNING'}]},
                        {'id': id_4, 'resources': {'ports': ports_4}, 'tasks': [{u'state': u'TASK_RUNNING'}]},
                    ],
                    'name': 'marathon-3145jgreoifd'
                },
                {
                    'executors': [
                        {'id': id_5, 'resources': {'ports': ports_5}, 'tasks': [{u'state': u'TASK_STAGED'}]},
                    ],
                    'name': 'marathon-754rchoeurcho'
                },
                {
                    'executors': [
                        {'id': 'bunk', 'resources': {'ports': '[65-65]'}, 'tasks': [{u'state': u'TASK_RUNNING'}]},
                    ],
                    'name': 'super_bunk'
                }
            ]
        }
        expected = [('klingon', 'ships', 111),
                    ('fire', 'photon', 222),
                    ('dota', 'axe', 333),
                    ('mesos', 'deployment', 444)]
        actual = marathon_tools.marathon_services_running_here()
        mock_fetch_local_slave_state.assert_called_once_with()
        assert expected == actual

    def test_get_cluster(self):
        with mock.patch(
            'marathon_tools.load_system_paasta_config',
            autospec=True,
        ) as mock_load_system_paasta_config:
            marathon_tools.get_cluster()
            assert mock_load_system_paasta_config.call_count == 1
            # Setting this up to return a fake SystemPaastaConfig with a
            # patched-out get_cluster() so we can make sure that part was
            # called is a pain, so I'm just stopping here.

    def test_get_marathon_services_running_here_for_nerve(self):
        cluster = 'edelweiss'
        soa_dir = 'the_sound_of_music'
        fake_marathon_services = [('no_test', 'left_behind', 1111),
                                  ('no_docstrings', 'forever_abandoned', 2222)]
        namespaces = ['dos', 'uno']
        nerve_dicts = [{'binary': 1}, {'clock': 0}]
        expected = [('no_test.uno', {'clock': 0, 'port': 1111}),
                    ('no_docstrings.dos', {'binary': 1, 'port': 2222})]
        with contextlib.nested(
            mock.patch('marathon_tools.marathon_services_running_here',
                       autospec=True,
                       return_value=fake_marathon_services),
            mock.patch('marathon_tools.read_namespace_for_service_instance',
                       autospec=True,
                       side_effect=lambda a, b, c, d: namespaces.pop()),
            mock.patch('marathon_tools.load_service_namespace_config',
                       autospec=True,
                       side_effect=lambda a, b, c: nerve_dicts.pop()),
        ) as (
            mara_srvs_here_patch,
            get_namespace_patch,
            read_ns_config_patch,
        ):
            actual = marathon_tools.get_marathon_services_running_here_for_nerve(cluster, soa_dir)
            assert expected == actual
            mara_srvs_here_patch.assert_called_once_with()
            get_namespace_patch.assert_any_call('no_test', 'left_behind', cluster, soa_dir)
            get_namespace_patch.assert_any_call('no_docstrings', 'forever_abandoned', cluster, soa_dir)
            assert get_namespace_patch.call_count == 2
            read_ns_config_patch.assert_any_call('no_test', 'uno', soa_dir)
            read_ns_config_patch.assert_any_call('no_docstrings', 'dos', soa_dir)
            assert read_ns_config_patch.call_count == 2

    def test_get_marathon_services_running_here_for_nerve_when_get_cluster_raises_custom_exception(self):
        cluster = None
        soa_dir = 'the_sound_of_music'
        with contextlib.nested(
            mock.patch(
                'marathon_tools.get_cluster',
                autospec=True,
                side_effect=marathon_tools.NoMarathonClusterFoundException,
            ),
            mock.patch(
                'marathon_tools.marathon_services_running_here',
                autospec=True,
                return_value=[],
            ),
        ) as (
            get_cluster_patch,
            marathon_services_running_here_patch,
        ):
            actual = marathon_tools.get_marathon_services_running_here_for_nerve(cluster, soa_dir)
            assert actual == []

    def test_get_marathon_services_running_here_for_nerve_when_paasta_not_configured(self):
        cluster = None
        soa_dir = 'the_sound_of_music'
        with contextlib.nested(
            mock.patch(
                'marathon_tools.get_cluster',
                autospec=True,
                side_effect=marathon_tools.PaastaNotConfigured,
            ),
            mock.patch(
                'marathon_tools.marathon_services_running_here',
                autospec=True,
                return_value=[],
            ),
        ) as (
            get_cluster_patch,
            marathon_services_running_here_patch,
        ):
            actual = marathon_tools.get_marathon_services_running_here_for_nerve(cluster, soa_dir)
            assert actual == []

    def test_get_marathon_services_running_here_for_nerve_when_get_cluster_raises_other_exception(self):
        cluster = None
        soa_dir = 'the_sound_of_music'
        with contextlib.nested(
            mock.patch(
                'marathon_tools.get_cluster',
                autospec=True,
                side_effect=Exception,
            ),
            mock.patch(
                'marathon_tools.marathon_services_running_here',
                autospec=True,
                return_value=[],
            ),
        ) as (
            get_cluster_patch,
            marathon_services_running_here_patch,
        ):
            with raises(Exception):
                marathon_tools.get_marathon_services_running_here_for_nerve(cluster, soa_dir)

    def test_get_classic_service_information_for_nerve(self):
        with contextlib.nested(
            mock.patch('service_configuration_lib.read_port', return_value=101),
            mock.patch('marathon_tools.load_service_namespace_config', autospec=True,
                       return_value={'ten': 10}),
        ) as (
            read_port_patch,
            namespace_config_patch,
        ):
            info = marathon_tools.get_classic_service_information_for_nerve('no_water', 'we_are_the_one')
            assert info == ('no_water.main', {'ten': 10, 'port': 101})

    def test_get_classic_services_that_run_here(self):
        with contextlib.nested(
            mock.patch(
                'service_configuration_lib.services_that_run_here',
                autospec=True,
                return_value={'d', 'c'}
            ),
            mock.patch(
                'os.listdir',
                autospec=True,
                return_value=['b', 'a']
            ),
            mock.patch(
                'os.path.exists',
                autospec=True,
                side_effect=lambda x: x in (
                    '/etc/nerve/puppet_services.d',
                    '/etc/nerve/puppet_services.d/a'
                )
            ),
        ) as (
            services_that_run_here_patch,
            listdir_patch,
            exists_patch,
        ):
            services = marathon_tools.get_classic_services_that_run_here()
            assert services == ['a', 'c', 'd']
            services_that_run_here_patch.assert_called_once_with()
            listdir_patch.assert_called_once_with(marathon_tools.PUPPET_SERVICE_DIR)

    def test_get_classic_services_running_here_for_nerve(self):
        with contextlib.nested(
            mock.patch(
                'marathon_tools.get_classic_services_that_run_here',
                autospec=True,
                side_effect=lambda: ['a', 'b', 'c']
            ),
            mock.patch(
                'marathon_tools.get_all_namespaces_for_service',
                autospec=True,
                side_effect=lambda x, y, full_name: [('foo', {})]
            ),
            mock.patch(
                'marathon_tools._namespaced_get_classic_service_information_for_nerve',
                autospec=True,
                side_effect=lambda x, y, _: ('%s.%s' % (x, y), {})
            ),
        ):
            assert marathon_tools.get_classic_services_running_here_for_nerve('baz') == [
                ('a.foo', {}), ('b.foo', {}), ('c.foo', {}),
            ]

    def test_get_services_running_here_for_nerve(self):
        cluster = 'plentea'
        soa_dir = 'boba'
        fake_marathon_services = [('never', 'again'), ('will', 'he')]
        fake_classic_services = [('walk', 'on'), ('his', 'feet')]
        expected = fake_marathon_services + fake_classic_services
        with contextlib.nested(
            mock.patch('marathon_tools.get_marathon_services_running_here_for_nerve',
                       autospec=True,
                       return_value=fake_marathon_services),
            mock.patch('marathon_tools.get_classic_services_running_here_for_nerve',
                       autospec=True,
                       return_value=fake_classic_services),
        ) as (
            marathon_patch,
            classic_patch
        ):
            actual = marathon_tools.get_services_running_here_for_nerve(cluster, soa_dir)
            assert expected == actual
            marathon_patch.assert_called_once_with(cluster, soa_dir)
            classic_patch.assert_called_once_with(soa_dir)

    def test_get_mesos_leader(self):
        expected = 'mesos.master.yelpcorp.com'
        fake_master = 'false.authority.yelpcorp.com'
        with mock.patch('requests.get', autospec=True) as mock_requests_get:
            mock_requests_get.return_value = mock_response = mock.Mock()
            mock_response.return_code = 307
            mock_response.url = 'http://%s:999' % expected
            assert marathon_tools.get_mesos_leader(fake_master) == expected
            mock_requests_get.assert_called_once_with('http://%s:5050/redirect' % fake_master, timeout=10)

    def test_get_mesos_leader_connection_error(self):
        fake_master = 'false.authority.yelpcorp.com'
        with mock.patch(
            'requests.get',
            autospec=True,
            side_effect=requests.exceptions.ConnectionError,
        ):
            with raises(marathon_tools.MesosMasterConnectionException):
                marathon_tools.get_mesos_leader(fake_master)

    def test_is_mesos_leader(self):
        fake_host = 'toast.host.roast'
        with mock.patch('marathon_tools.get_mesos_leader', autospec=True, return_value=fake_host) as get_leader_patch:
            assert marathon_tools.is_mesos_leader(fake_host)
            get_leader_patch.assert_called_once_with(fake_host)

    def test_format_marathon_app_dict(self):
        fake_id = marathon_tools.compose_job_id('can_you_dig_it', 'yes_i_can')
        fake_url = 'dockervania_from_konami'
        fake_volumes = [
            {
                'hostPath': '/var/data/a',
                'containerPath': '/etc/a',
                'mode': 'RO',
            },
            {
                'hostPath': '/var/data/b',
                'containerPath': '/etc/b',
                'mode': 'RW',
            },
        ]
        fake_mem = 1000000000000000000000
        fake_env = {'FAKEENV': 'FAKEVALUE'}
        fake_cpus = .42
        fake_instances = 101
        fake_cmd = None
        fake_args = ['arg1', 'arg2']
        fake_service_namespace_config = marathon_tools.ServiceNamespaceConfig({
            'mode': 'http',
            'healthcheck_uri': '/health',
            'discover': 'habitat',
        })
        fake_healthchecks = [
            {
                "protocol": "HTTP",
                "path": "/health",
                "gracePeriodSeconds": 3,
                "intervalSeconds": 10,
                "portIndex": 0,
                "timeoutSeconds": 10,
                "maxConsecutiveFailures": 3
            },
        ]

        expected_conf = {
            'id': fake_id,
            'container': {
                'docker': {
                    'image': fake_url,
                    'network': 'BRIDGE',
                    'portMappings': [
                        {
                            'containerPort': marathon_tools.CONTAINER_PORT,
                            'hostPort': 0,
                            'protocol': 'tcp',
                        },
                    ],
                },
                'type': 'DOCKER',
                'volumes': fake_volumes,
            },
            'constraints': [["habitat", "GROUP_BY", "1"]],
            'uris': ['file:///root/.dockercfg', ],
            'mem': fake_mem,
            'env': fake_env,
            'cpus': fake_cpus,
            'instances': fake_instances,
            'cmd': fake_cmd,
            'args': fake_args,
            'health_checks': fake_healthchecks,
            'backoff_seconds': 1,
            'backoff_factor': 2,
        }
        config = marathon_tools.MarathonServiceConfig(
            'can_you_dig_it',
            'yes_i_can',
            {
                'env': fake_env,
                'mem': fake_mem,
                'cpus': fake_cpus,
                'instances': fake_instances,
                'cmd': fake_cmd,
                'args': fake_args,
                'healthcheck_grace_period_seconds': 3,
                'healthcheck_interval_seconds':  10,
                'healthcheck_timeout_seconds':  10,
                'healthcheck_max_consecutive_failures': 3,
            },
            {'desired_state': 'start'}
        )

        with mock.patch('marathon_tools.get_mesos_slaves_grouped_by_attribute', autospec=True) as get_slaves_patch:
            get_slaves_patch.return_value = {'fake_region': {}}
            actual = config.format_marathon_app_dict(fake_id, fake_url, fake_volumes,
                                                     fake_service_namespace_config)
            assert actual == expected_conf

            # Assert that the complete config can be inserted into the MarathonApp model
            assert MarathonApp(**actual)

    def test_instances_is_zero_when_desired_state_is_stop(self):
        fake_conf = marathon_tools.MarathonServiceConfig(
            'fake_name',
            'fake_instance',
            {'instances': 10},
            {'desired_state': 'stop'},
        )
        assert fake_conf.get_instances() == 0

    def test_get_bounce_method_in_config(self):
        fake_conf = marathon_tools.MarathonServiceConfig('fake_name', 'fake_instance', {'bounce_method': 'aaargh'}, {})
        assert fake_conf.get_bounce_method() == 'aaargh'

    def test_get_bounce_method_default(self):
        fake_conf = marathon_tools.MarathonServiceConfig('fake_name', 'fake_instance', {}, {})
        assert fake_conf.get_bounce_method() == 'crossover'

    def test_get_bounce_health_params_in_config(self):
        fake_param = 'fake_param'
        fake_conf = marathon_tools.MarathonServiceConfig(
            'fake_name', 'fake_instance', {'bounce_health_params': fake_param}, {})
        assert fake_conf.get_bounce_health_params(mock.Mock()) == fake_param

    def test_get_bounce_health_params_default_when_not_in_smartstack(self):
        fake_service_namespace_config = mock.Mock(is_in_smartstack=mock.Mock(return_value=False))
        fake_conf = marathon_tools.MarathonServiceConfig('fake_name', 'fake_instance', {}, {})
        assert fake_conf.get_bounce_health_params(fake_service_namespace_config) == {}

    def test_get_bounce_health_params_default_when_in_smartstack(self):
        fake_service_namespace_config = mock.Mock(is_in_smartstack=mock.Mock(return_value=True))
        fake_conf = marathon_tools.MarathonServiceConfig('fake_name', 'fake_instance', {}, {})
        assert fake_conf.get_bounce_health_params(fake_service_namespace_config) == {'check_haproxy': True}

    def test_get_drain_method_in_config(self):
        fake_param = 'fake_param'
        fake_conf = marathon_tools.MarathonServiceConfig(
            'fake_name', 'fake_instance', {'drain_method': fake_param}, {})
        assert fake_conf.get_drain_method(mock.Mock()) == fake_param

    def test_get_drain_method_default_when_not_in_smartstack(self):
        fake_service_namespace_config = mock.Mock(is_in_smartstack=mock.Mock(return_value=False))
        fake_conf = marathon_tools.MarathonServiceConfig('fake_name', 'fake_instance', {}, {})
        assert fake_conf.get_drain_method(fake_service_namespace_config) == 'noop'

    def test_get_drain_method_default_when_in_smartstack(self):
        fake_service_namespace_config = mock.Mock(is_in_smartstack=mock.Mock(return_value=True))
        fake_conf = marathon_tools.MarathonServiceConfig('fake_name', 'fake_instance', {}, {})
        assert fake_conf.get_drain_method(fake_service_namespace_config) == 'hacheck'

    def test_get_drain_method_params_in_config(self):
        fake_param = 'fake_param'
        fake_conf = marathon_tools.MarathonServiceConfig(
            'fake_name', 'fake_instance', {'drain_method_params': fake_param}, {})
        assert fake_conf.get_drain_method_params(mock.Mock()) == fake_param

    def test_get_drain_method_params_default_when_not_in_smartstack(self):
        fake_service_namespace_config = mock.Mock(is_in_smartstack=mock.Mock(return_value=False))
        fake_conf = marathon_tools.MarathonServiceConfig('fake_name', 'fake_instance', {}, {})
        assert fake_conf.get_drain_method_params(fake_service_namespace_config) == {}

    def test_get_drain_method_params_default_when_in_smartstack(self):
        fake_service_namespace_config = mock.Mock(is_in_smartstack=mock.Mock(return_value=True))
        fake_conf = marathon_tools.MarathonServiceConfig('fake_name', 'fake_instance', {}, {})
        assert fake_conf.get_drain_method_params(fake_service_namespace_config) == {'delay': 30}

    def test_get_instances_in_config(self):
        fake_conf = marathon_tools.MarathonServiceConfig(
            'fake_name',
            'fake_instance',
            {'instances': -10},
            {'desired_state': 'start'},
        )
        assert fake_conf.get_instances() == -10

    def test_get_instances_default(self):
        fake_conf = marathon_tools.MarathonServiceConfig('fake_name', 'fake_instance', {}, {})
        assert fake_conf.get_instances() == 1

    def test_get_instances_respects_false(self):
        fake_conf = marathon_tools.MarathonServiceConfig(
            'fake_name',
            'fake_instance',
            {'instances': False},
            {'desired_state': 'start'},
        )
        assert fake_conf.get_instances() == 0

    def test_get_constraints_in_config(self):
        fake_service_namespace_config = marathon_tools.ServiceNamespaceConfig()
        fake_conf = marathon_tools.MarathonServiceConfig('fake_name', 'fake_instance', {'constraints': 'so_many_walls'},
                                                         {})
        with mock.patch('marathon_tools.get_mesos_slaves_grouped_by_attribute', autospec=True) as get_slaves_patch:
            assert fake_conf.get_constraints(fake_service_namespace_config) == 'so_many_walls'
            assert get_slaves_patch.call_count == 0

    def test_get_constraints_default(self):
        fake_service_namespace_config = marathon_tools.ServiceNamespaceConfig()
        fake_conf = marathon_tools.MarathonServiceConfig('fake_name', 'fake_instance', {}, {})
        with mock.patch('marathon_tools.get_mesos_slaves_grouped_by_attribute', autospec=True) as get_slaves_patch:
            get_slaves_patch.return_value = {'fake_region': {}}
            assert fake_conf.get_constraints(fake_service_namespace_config) == [["region", "GROUP_BY", "1"]]

    def test_get_constraints_from_discover(self):
        fake_service_namespace_config = marathon_tools.ServiceNamespaceConfig({
            'mode': 'http',
            'healthcheck_uri': '/status',
            'discover': 'habitat',
        })
        fake_conf = marathon_tools.MarathonServiceConfig('fake_name', 'fake_instance', {}, {})
        with mock.patch('marathon_tools.get_mesos_slaves_grouped_by_attribute', autospec=True) as get_slaves_patch:
            get_slaves_patch.return_value = {'fake_region': {}, 'fake_other_region': {}}
            assert fake_conf.get_constraints(fake_service_namespace_config) == [["habitat", "GROUP_BY", "2"]]
            get_slaves_patch.assert_called_once_with('habitat')

    def test_instance_config_getters_in_config(self):
        fake_conf = marathon_tools.MarathonServiceConfig('fake_name', 'fake_instance', {'monitoring': 'test'}, {})
        assert fake_conf.get_monitoring() == 'test'

<<<<<<< HEAD
    def test_get_args_default_no_cmd(self):
        fake_conf = marathon_tools.MarathonServiceConfig('fake_name', 'fake_instance', {}, {})
        assert fake_conf.get_args() == []

    def test_get_args_default_with_cmd(self):
        fake_conf = marathon_tools.MarathonServiceConfig('fake_name', 'fake_instance', {'cmd': 'FAKECMD'}, {})
        assert fake_conf.get_args() is None

    def test_get_args_in_config(self):
        fake_conf = marathon_tools.MarathonServiceConfig('fake_name', 'fake_instance', {'args': ['arg1', 'arg2']}, {})
        assert fake_conf.get_args() == ['arg1', 'arg2']

    def test_get_args_in_config_with_cmd(self):
        fake_conf = marathon_tools.MarathonServiceConfig('fake_name', 'fake_instance', {'args': ['A'], 'cmd': 'C'}, {})
        fake_conf.get_cmd()
        with raises(marathon_tools.InvalidMarathonConfig):
            fake_conf.get_args()
=======
    def test_get_env_default(self):
        fake_conf = marathon_tools.MarathonServiceConfig('fake_name', 'fake_instance', {}, {})
        assert fake_conf.get_env() == {}

    def test_get_env_with_config(self):
        fake_conf = marathon_tools.MarathonServiceConfig('fake_name', 'fake_instance', {'env': {'SPECIAL_ENV': 'TRUE'}},
                                                         {})
        assert fake_conf.get_env() == {
            'SPECIAL_ENV': 'TRUE',
        }
>>>>>>> 4cb2fd77

    def test_get_marathon_client(self):
        fake_url = "nothing_for_me_to_do_but_dance"
        fake_user = "the_boogie"
        fake_passwd = "is_for_real"
        with mock.patch('marathon_tools.MarathonClient', autospec=True) as client_patch:
            marathon_tools.get_marathon_client(fake_url, fake_user, fake_passwd)
            client_patch.assert_called_once_with(fake_url, fake_user, fake_passwd, timeout=30)

    def test_list_all_marathon_app_ids(self):
        fakeapp1 = mock.Mock(id='/fake_app1')
        fakeapp2 = mock.Mock(id='/fake_app2')
        apps = [fakeapp1, fakeapp2]
        list_apps_mock = mock.Mock(return_value=apps)
        fake_client = mock.Mock(list_apps=list_apps_mock)
        expected_apps = ['fake_app1', 'fake_app2']
        assert marathon_tools.list_all_marathon_app_ids(fake_client) == expected_apps

    def test_is_app_id_running_true(self):
        fake_id = 'fake_app1'
        fake_all_marathon_app_ids = ['fake_app1', 'fake_app2']
        fake_client = mock.Mock()
        with mock.patch(
            'marathon_tools.list_all_marathon_app_ids',
            autospec=True,
            return_value=fake_all_marathon_app_ids,
        ) as list_all_marathon_app_ids_patch:
            assert marathon_tools.is_app_id_running(fake_id, fake_client) is True
            list_all_marathon_app_ids_patch.assert_called_once_with(fake_client)

    def test_is_app_id_running_false(self):
        fake_id = 'fake_app3'
        fake_all_marathon_app_ids = ['fake_app1', 'fake_app2']
        fake_client = mock.Mock()
        with mock.patch(
            'marathon_tools.list_all_marathon_app_ids',
            autospec=True,
            return_value=fake_all_marathon_app_ids,
        ) as list_all_marathon_app_ids_patch:
            assert marathon_tools.is_app_id_running(fake_id, fake_client) is False
            list_all_marathon_app_ids_patch.assert_called_once_with(fake_client)

    @patch('marathon_tools.MarathonClient.list_tasks')
    def test_app_has_tasks_exact(self, patch_list_tasks):
        fake_client = mock.Mock()
        fake_client.list_tasks = patch_list_tasks
        patch_list_tasks.return_value = [{}, {}, {}]
        assert marathon_tools.app_has_tasks(fake_client, 'fake_app', 3) is True

    @patch('marathon_tools.MarathonClient.list_tasks')
    def test_app_has_tasks_less(self, patch_list_tasks):
        fake_client = mock.Mock()
        fake_client.list_tasks = patch_list_tasks
        patch_list_tasks.return_value = [{}, {}, {}]
        assert marathon_tools.app_has_tasks(fake_client, 'fake_app', 2) is True

    @patch('marathon_tools.MarathonClient.list_tasks')
    def test_app_has_tasks_more(self, patch_list_tasks):
        fake_client = mock.Mock()
        fake_client.list_tasks = patch_list_tasks
        patch_list_tasks.return_value = [{}, {}, {}]
        assert marathon_tools.app_has_tasks(fake_client, 'fake_app', 4) is False

    def test_get_app_id(self):
        fake_name = 'fakeapp'
        fake_instance = 'fakeinstance'
        fake_url = 'fake_url'
        fake_hash = 'CONFIGHASH'
        fake_code_sha = 'CODESHA'
        fake_config = {}
        fake_cluster = 'fake_cluster'

        with contextlib.nested(
            mock.patch('marathon_tools.load_system_paasta_config', autospec=True),
            mock.patch('marathon_tools.get_cluster', autospec=True, return_value=fake_cluster),
            mock.patch('marathon_tools.load_marathon_service_config', autospec=True,
                       return_value=self.fake_marathon_job_config),
            mock.patch('marathon_tools.get_docker_url', autospec=True, return_value=fake_url),
            mock.patch.object(self.fake_marathon_job_config, 'format_marathon_app_dict',
                              return_value=fake_config, autospec=True),
            mock.patch('marathon_tools.get_config_hash', autospec=True, return_value=fake_hash),
            mock.patch('marathon_tools.get_code_sha_from_dockerurl', autospec=True, return_value=fake_code_sha),
            mock.patch('marathon_tools.load_service_namespace_config', autospec=True,
                       return_value=self.fake_service_namespace_config)
        ) as (
            load_system_paasta_config_patch,
            get_cluster_patch,
            read_service_config_patch,
            docker_url_patch,
            format_marathon_app_dict_patch,
            hash_patch,
            code_sha_patch,
            SNC_load_patch,
        ):
            assert marathon_tools.get_app_id(
                fake_name,
                fake_instance,
                self.fake_marathon_config
            ) == 'fakeapp.fakeinstance.CODESHA.CONFIGHASH'
            read_service_config_patch.assert_called_once_with(fake_name, fake_instance, fake_cluster,
                                                              soa_dir='/nail/etc/services')
            hash_patch.assert_called_once_with(fake_config, force_bounce=None)
            code_sha_patch.assert_called_once_with(fake_url)
            SNC_load_patch.assert_called_once_with(fake_name, 'fake_nerve_ns')

    def test_get_code_sha_from_dockerurl(self):
        fake_docker_url = 'docker-paasta.yelpcorp.com:443/services-cieye:paasta-93340779404579'
        actual = marathon_tools.get_code_sha_from_dockerurl(fake_docker_url)
        assert actual == 'git93340779'
        assert len(actual) == 11

    def test_get_config_hash(self):
        test_input = {'foo': 'bar'}
        actual = marathon_tools.get_config_hash(test_input)
        expected = 'configdd63dafc'
        assert actual == expected
        assert len(actual) == 14

    def test_id_changes_when_force_bounce_or_desired_state_changes(self):
        fake_name = 'fakeapp'
        fake_instance = 'fakeinstance'
        fake_url = 'dockervania_from_konami'
        fake_cluster = 'fake_cluster'
        fake_system_paasta_config = utils.SystemPaastaConfig({
            'cluster': fake_cluster,
            'volumes': [],
            'docker_registry': 'fake_registry'
        }, '/fake/dir/')

        fake_service_config_1 = marathon_tools.MarathonServiceConfig(
            fake_name,
            fake_instance,
            self.fake_marathon_job_config.config_dict,
            {
                'desired_state': 'start',
                'force_bounce': '88888',
            }
        )

        fake_service_config_2 = marathon_tools.MarathonServiceConfig(
            fake_name,
            fake_instance,
            self.fake_marathon_job_config.config_dict,
            {
                'desired_state': 'start',
                'force_bounce': '99999',
            }
        )

        fake_service_config_3 = marathon_tools.MarathonServiceConfig(
            fake_name,
            fake_instance,
            self.fake_marathon_job_config.config_dict,
            {
                'desired_state': 'stop',
                'force_bounce': '99999',
            }
        )

        with contextlib.nested(
            mock.patch('marathon_tools.load_system_paasta_config',
                       autospec=True, return_value=fake_system_paasta_config),
            mock.patch('marathon_tools.get_cluster', autospec=True, return_value=fake_cluster),
            mock.patch('marathon_tools.load_marathon_service_config', autospec=True),
            mock.patch('marathon_tools.get_docker_url', autospec=True, return_value=fake_url),
            mock.patch('marathon_tools.load_service_namespace_config', autospec=True,
                       return_value=self.fake_service_namespace_config),
            mock.patch('marathon_tools.get_mesos_slaves_grouped_by_attribute',
                       autospec=True, return_value={'fake_region': {}})
        ) as (
            load_system_paasta_config_patch,
            get_cluster_patch,
            read_service_config_patch,
            docker_url_patch,
            _,
            __,
        ):
            read_service_config_patch.return_value = fake_service_config_1
            first_id = marathon_tools.get_app_id(fake_name, fake_instance, self.fake_marathon_config)
            first_id_2 = marathon_tools.get_app_id(fake_name, fake_instance, self.fake_marathon_config)
            # just for sanity, make sure that get_app_id is idempotent.
            assert first_id == first_id_2

            read_service_config_patch.return_value = fake_service_config_2
            second_id = marathon_tools.get_app_id(fake_name, fake_instance, self.fake_marathon_config)
            assert first_id != second_id

            read_service_config_patch.return_value = fake_service_config_3
            third_id = marathon_tools.get_app_id(fake_name, fake_instance, self.fake_marathon_config)
            assert second_id != third_id

    def test_get_expected_instance_count_for_namespace(self):
        service_name = 'red'
        namespace = 'rojo'
        soa_dir = 'que_esta'
        fake_instances = [(service_name, 'blue'), (service_name, 'green')]
        fake_srv_config = marathon_tools.MarathonServiceConfig(
            service_name=service_name,
            instance='blue',
            config_dict={'nerve_ns': 'rojo', 'instances': 11},
            branch_dict={},
        )

        def config_helper(name, inst, cluster, soa_dir=None):
            if inst == 'blue':
                return fake_srv_config
            else:
                return marathon_tools.MarathonServiceConfig(service_name, 'green', {'nerve_ns': 'amarillo'}, {})

        with contextlib.nested(
            mock.patch('marathon_tools.get_service_instance_list',
                       autospec=True,
                       return_value=fake_instances),
            mock.patch('marathon_tools.load_marathon_service_config',
                       autospec=True,
                       side_effect=config_helper),
        ) as (
            inst_list_patch,
            read_config_patch,
        ):
            actual = marathon_tools.get_expected_instance_count_for_namespace(
                service_name,
                namespace,
                cluster='fake_cluster',
                soa_dir=soa_dir,
            )
            assert actual == 11
            inst_list_patch.assert_called_once_with(service_name, cluster='fake_cluster', soa_dir=soa_dir)
            read_config_patch.assert_any_call(service_name, 'blue', 'fake_cluster', soa_dir=soa_dir)
            read_config_patch.assert_any_call(service_name, 'green', 'fake_cluster', soa_dir=soa_dir)

    def test_get_matching_appids(self):
        fakeapp1 = mock.Mock(id='/fake--service.fake--instance---bouncingold')
        fakeapp2 = mock.Mock(id='/fake--service.fake--instance---bouncingnew')
        fakeapp3 = mock.Mock(id='/fake--service.other--instance--bla')
        fakeapp4 = mock.Mock(id='/other--service')
        apps = [fakeapp1, fakeapp2, fakeapp3, fakeapp4]
        list_apps_mock = mock.Mock(return_value=apps)
        fake_client = mock.Mock(list_apps=list_apps_mock)
        expected = [
            '/fake--service.fake--instance---bouncingold',
            '/fake--service.fake--instance---bouncingnew',
        ]
        actual = marathon_tools.get_matching_appids('fake_service', 'fake_instance', fake_client)
        assert actual == expected

    def test_get_healthcheck_for_instance_http(self):
        fake_service = 'fake_service'
        fake_namespace = 'fake_namespace'
        fake_hostname = 'fake_hostname'
        fake_random_port = 666

        fake_path = '/fake_path'
        fake_marathon_service_config = marathon_tools.MarathonServiceConfig(fake_service, fake_namespace, {}, {})
        fake_service_namespace_config = marathon_tools.ServiceNamespaceConfig({
            'mode': 'http',
            'healthcheck_uri': fake_path,
        })
        with contextlib.nested(
            mock.patch('marathon_tools.load_marathon_service_config',
                       autospec=True,
                       return_value=fake_marathon_service_config),
            mock.patch('marathon_tools.load_service_namespace_config',
                       autospec=True,
                       return_value=fake_service_namespace_config),
            mock.patch('socket.getfqdn', autospec=True, return_value=fake_hostname),
        ) as (
            read_config_patch,
            load_service_namespace_config_patch,
            hostname_patch
        ):
            expected = ('http', 'http://%s:%d%s' % (fake_hostname, fake_random_port, fake_path))
            actual = marathon_tools.get_healthcheck_for_instance(
                fake_service, fake_namespace, fake_marathon_service_config, fake_random_port)
            assert expected == actual

    def test_get_healthcheck_for_instance_tcp(self):
        fake_service = 'fake_service'
        fake_namespace = 'fake_namespace'
        fake_hostname = 'fake_hostname'
        fake_random_port = 666

        fake_marathon_service_config = marathon_tools.MarathonServiceConfig(fake_service, fake_namespace, {}, {})
        fake_service_namespace_config = marathon_tools.ServiceNamespaceConfig({
            'mode': 'tcp',
        })
        with contextlib.nested(
            mock.patch('marathon_tools.load_marathon_service_config',
                       autospec=True,
                       return_value=fake_marathon_service_config),
            mock.patch('marathon_tools.load_service_namespace_config',
                       autospec=True,
                       return_value=fake_service_namespace_config),
            mock.patch('socket.getfqdn', autospec=True, return_value=fake_hostname),
        ) as (
            read_config_patch,
            load_service_namespace_config_patch,
            hostname_patch
        ):
            expected = ('tcp', 'tcp://%s:%d' % (fake_hostname, fake_random_port))
            actual = marathon_tools.get_healthcheck_for_instance(
                fake_service, fake_namespace, fake_marathon_service_config, fake_random_port)
            assert expected == actual

    def test_get_healthcheck_for_instance_cmd(self):
        fake_service = 'fake_service'
        fake_namespace = 'fake_namespace'
        fake_hostname = 'fake_hostname'
        fake_random_port = 666
        fake_cmd = '/bin/fake_command'
        fake_marathon_service_config = marathon_tools.MarathonServiceConfig(fake_service, fake_namespace, {
            'healthcheck_mode': 'cmd',
            'healthcheck_cmd': fake_cmd
        }, {})
        fake_service_namespace_config = marathon_tools.ServiceNamespaceConfig({})
        with contextlib.nested(
            mock.patch('marathon_tools.load_marathon_service_config',
                       autospec=True,
                       return_value=fake_marathon_service_config),
            mock.patch('marathon_tools.load_service_namespace_config',
                       autospec=True,
                       return_value=fake_service_namespace_config),
            mock.patch('socket.getfqdn', autospec=True, return_value=fake_hostname),
        ) as (
            read_config_patch,
            load_service_namespace_config_patch,
            hostname_patch
        ):
            expected = ('cmd', fake_cmd)
            actual = marathon_tools.get_healthcheck_for_instance(
                fake_service, fake_namespace, fake_marathon_service_config, fake_random_port)
            assert expected == actual

    def test_get_healthcheck_for_instance_other(self):
        fake_service = 'fake_service'
        fake_namespace = 'fake_namespace'
        fake_hostname = 'fake_hostname'
        fake_random_port = 666
        fake_marathon_service_config = marathon_tools.MarathonServiceConfig(fake_service, fake_namespace, {
            'healthcheck_mode': None,
        }, {})
        fake_service_namespace_config = marathon_tools.ServiceNamespaceConfig({})
        with contextlib.nested(
            mock.patch('marathon_tools.load_marathon_service_config',
                       autospec=True,
                       return_value=fake_marathon_service_config),
            mock.patch('marathon_tools.load_service_namespace_config',
                       autospec=True,
                       return_value=fake_service_namespace_config),
            mock.patch('socket.getfqdn', autospec=True, return_value=fake_hostname),
        ) as (
            read_config_patch,
            load_service_namespace_config_patch,
            hostname_patch
        ):
            expected = (None, None)
            actual = marathon_tools.get_healthcheck_for_instance(
                fake_service, fake_namespace, fake_marathon_service_config, fake_random_port)
            assert expected == actual


class TestMarathonServiceConfig(object):

    def test_repr(self):
        actual = repr(marathon_tools.MarathonServiceConfig('foo', 'bar', {'baz': 'baz'}, {'bubble': 'gum'}))
        expected = """MarathonServiceConfig('foo', 'bar', {'baz': 'baz'}, {'bubble': 'gum'})"""
        assert actual == expected

    def test_get_healthcheck_mode_default(self):
        namespace_config = marathon_tools.ServiceNamespaceConfig({})
        marathon_config = marathon_tools.MarathonServiceConfig("service", "instance", {}, {})
        assert marathon_config.get_healthcheck_mode(namespace_config) is None

    def test_get_healthcheck_mode_default_from_namespace_config(self):
        namespace_config = marathon_tools.ServiceNamespaceConfig({'proxy_port': 1234})
        marathon_config = marathon_tools.MarathonServiceConfig("service", "instance", {}, {})
        assert marathon_config.get_healthcheck_mode(namespace_config) == 'http'

    def test_get_healthcheck_mode_valid(self):
        namespace_config = marathon_tools.ServiceNamespaceConfig({})
        marathon_config = marathon_tools.MarathonServiceConfig("service", "instance", {'healthcheck_mode': 'tcp'}, {})
        assert marathon_config.get_healthcheck_mode(namespace_config) == 'tcp'

    def test_get_healthcheck_mode_invalid(self):
        namespace_config = marathon_tools.ServiceNamespaceConfig({})
        marathon_config = marathon_tools.MarathonServiceConfig("service", "instance", {'healthcheck_mode': 'udp'}, {})
        with raises(marathon_tools.InvalidMarathonHealthcheckMode):
            marathon_config.get_healthcheck_mode(namespace_config)

    def test_get_healthchecks_http_overrides(self):
        fake_path = '/mycoolstatus'
        fake_marathon_service_config = marathon_tools.MarathonServiceConfig(
            "service",
            "instance",
            {
                "healthcheck_mode": "http",  # Actually the default here, but I want to be specific.
                "healthcheck_uri": fake_path,
                "healthcheck_grace_period_seconds": 70,
                "healthcheck_interval_seconds": 12,
                "healthcheck_timeout_seconds": 13,
                "healthcheck_max_consecutive_failures": 7,
            },
            {},
        )
        fake_service_namespace_config = marathon_tools.ServiceNamespaceConfig({
            'mode': 'http',
            'healthcheck_uri': fake_path,
        })
        expected = [
            {
                "protocol": "HTTP",
                "path": fake_path,
                "gracePeriodSeconds": 70,
                "intervalSeconds": 12,
                "portIndex": 0,
                "timeoutSeconds": 13,
                "maxConsecutiveFailures": 7,
            },
        ]

        actual = fake_marathon_service_config.get_healthchecks(fake_service_namespace_config)

        assert actual == expected

    def test_get_healthchecks_http_defaults(self):
        fake_marathon_service_config = marathon_tools.MarathonServiceConfig("service", "instance", {}, {})
        fake_service_namespace_config = marathon_tools.ServiceNamespaceConfig({'mode': 'http'})
        expected = [
            {
                "protocol": "HTTP",
                "path": '/status',
                "gracePeriodSeconds": 60,
                "intervalSeconds": 10,
                "portIndex": 0,
                "timeoutSeconds": 10,
                "maxConsecutiveFailures": 6
            },
        ]
        actual = fake_marathon_service_config.get_healthchecks(fake_service_namespace_config)
        assert actual == expected

    def test_get_healthchecks_tcp(self):
        fake_marathon_service_config = marathon_tools.MarathonServiceConfig("service", "instance", {}, {})
        fake_service_namespace_config = marathon_tools.ServiceNamespaceConfig({'mode': 'tcp'})
        expected = [
            {
                "protocol": "TCP",
                "gracePeriodSeconds": 60,
                "intervalSeconds": 10,
                "portIndex": 0,
                "timeoutSeconds": 10,
                "maxConsecutiveFailures": 6
            },
        ]
        actual = fake_marathon_service_config.get_healthchecks(fake_service_namespace_config)
        assert actual == expected

    def test_get_healthchecks_cmd(self):
        fake_marathon_service_config = marathon_tools.MarathonServiceConfig(
            "service", "instance", {'healthcheck_mode': 'cmd'}, {})
        fake_service_namespace_config = marathon_tools.ServiceNamespaceConfig()
        expected_cmd = "paasta_execute_docker_command --mesos-id \"$MESOS_TASK_ID\" --cmd /bin/true --timeout '10'"
        expected = [
            {
                "protocol": "COMMAND",
                "command": {"value": expected_cmd},
                "gracePeriodSeconds": 60,
                "intervalSeconds": 10,
                "timeoutSeconds": 10,
                "maxConsecutiveFailures": 6
            },
        ]
        actual = fake_marathon_service_config.get_healthchecks(fake_service_namespace_config)
        assert actual == expected

    def test_get_healthchecks_cmd_quotes(self):
        fake_command = '/bin/fake_command with spaces'
        fake_marathon_service_config = marathon_tools.MarathonServiceConfig(
            "service", "instance", {'healthcheck_mode': 'cmd', 'healthcheck_cmd': fake_command}, {})
        fake_service_namespace_config = marathon_tools.ServiceNamespaceConfig()
        expected_cmd = "paasta_execute_docker_command " \
            "--mesos-id \"$MESOS_TASK_ID\" --cmd '%s' --timeout '10'" % fake_command
        expected = [
            {
                "protocol": "COMMAND",
                "command": {"value": expected_cmd},
                "gracePeriodSeconds": 60,
                "intervalSeconds": 10,
                "timeoutSeconds": 10,
                "maxConsecutiveFailures": 6
            },
        ]
        actual = fake_marathon_service_config.get_healthchecks(fake_service_namespace_config)
        assert actual == expected

    def test_get_healthchecks_cmd_overrides(self):
        fake_command = '/bin/fake_command'
        fake_marathon_service_config = marathon_tools.MarathonServiceConfig(
            "service", "instance", {'healthcheck_mode': 'cmd', 'healthcheck_cmd': fake_command}, {})
        fake_service_namespace_config = marathon_tools.ServiceNamespaceConfig()
        expected_cmd = "paasta_execute_docker_command " \
            "--mesos-id \"$MESOS_TASK_ID\" --cmd %s --timeout '10'" % fake_command
        expected = [
            {
                "protocol": "COMMAND",
                "command": {"value": expected_cmd},
                "gracePeriodSeconds": 60,
                "intervalSeconds": 10,
                "timeoutSeconds": 10,
                "maxConsecutiveFailures": 6
            },
        ]
        actual = fake_marathon_service_config.get_healthchecks(fake_service_namespace_config)
        assert actual == expected

    def test_get_healthchecks_cmd_overrides_timeout(self):
        fake_command = '/bin/fake_command'
        fake_timeout = 4
        fake_marathon_service_config = marathon_tools.MarathonServiceConfig(
            "service",
            "instance",
            {'healthcheck_mode': 'cmd', 'healthcheck_timeout_seconds': fake_timeout, 'healthcheck_cmd': fake_command},
            {}
        )
        fake_service_namespace_config = marathon_tools.ServiceNamespaceConfig()
        expected_cmd = "paasta_execute_docker_command " \
            "--mesos-id \"$MESOS_TASK_ID\" --cmd %s --timeout '%s'" % (fake_command, fake_timeout)
        expected = [
            {
                "protocol": "COMMAND",
                "command": {"value": expected_cmd},
                "gracePeriodSeconds": 60,
                "intervalSeconds": 10,
                "timeoutSeconds": fake_timeout,
                "maxConsecutiveFailures": 6
            },
        ]
        actual = fake_marathon_service_config.get_healthchecks(fake_service_namespace_config)
        assert actual == expected

    def test_get_healthchecks_empty(self):
        fake_marathon_service_config = marathon_tools.MarathonServiceConfig("service", "instance", {}, {})
        fake_service_namespace_config = marathon_tools.ServiceNamespaceConfig({})
        assert fake_marathon_service_config.get_healthchecks(fake_service_namespace_config) == []

    def test_get_healthchecks_invalid_mode(self):
        marathon_config = marathon_tools.MarathonServiceConfig("service", "instance", {'healthcheck_mode': 'none'}, {})
        namespace_config = marathon_tools.ServiceNamespaceConfig({})
        with raises(marathon_tools.InvalidMarathonHealthcheckMode):
            marathon_config.get_healthchecks(namespace_config)


class TestServiceNamespaceConfig(object):

    def test_get_mode_default(self):
        assert marathon_tools.ServiceNamespaceConfig().get_mode() is None

    def test_get_mode_default_when_port_specified(self):
        config = {'proxy_port': 1234}
        assert marathon_tools.ServiceNamespaceConfig(config).get_mode() == 'http'

    def test_get_mode_valid(self):
        config = {'mode': 'tcp'}
        assert marathon_tools.ServiceNamespaceConfig(config).get_mode() == 'tcp'

    def test_get_mode_invalid(self):
        config = {'mode': 'paasta'}
        with raises(marathon_tools.InvalidSmartstackMode):
            marathon_tools.ServiceNamespaceConfig(config).get_mode()

    def test_get_healthcheck_uri_default(self):
        assert marathon_tools.ServiceNamespaceConfig().get_healthcheck_uri() == '/status'

    def test_get_discover_default(self):
        assert marathon_tools.ServiceNamespaceConfig().get_discover() == 'region'


def test_create_complete_config_no_smartstack():
    service_name = "service"
    instance_name = "instance"
    fake_job_id = "service.instance.some.hash"
    fake_marathon_config = marathon_tools.MarathonConfig({}, 'fake_file.json')
    fake_marathon_service_config = marathon_tools.MarathonServiceConfig(
        service_name,
        instance_name,
        {},
        {'docker_image': 'abcdef'},
    )
    fake_system_paasta_config = utils.SystemPaastaConfig({
        'volumes': [],
        'docker_registry': 'fake_docker_registry:443'
    }, '/fake/dir/')
    fake_service_namespace_config = marathon_tools.ServiceNamespaceConfig()
    fake_cluster = "clustername"

    with contextlib.nested(
        mock.patch('marathon_tools.load_marathon_service_config', return_value=fake_marathon_service_config),
        mock.patch('marathon_tools.load_service_namespace_config', return_value=fake_service_namespace_config),
        mock.patch('marathon_tools.get_cluster', return_value=fake_cluster),
        mock.patch('marathon_tools.compose_job_id', return_value=fake_job_id),
        mock.patch('marathon_tools.load_system_paasta_config', return_value=fake_system_paasta_config),
        mock.patch('marathon_tools.get_mesos_slaves_grouped_by_attribute',
                   autospec=True, return_value={'fake_region': {}})
    ) as (
        mock_load_marathon_service_config,
        mock_load_service_namespace_config,
        mock_get_cluster,
        mock_compose_job_id,
        mock_system_paasta_config,
        _,
    ):
        actual = marathon_tools.create_complete_config(service_name, instance_name, fake_marathon_config)
        expected = {
            'container': {
                'docker': {
                    'portMappings': [{'protocol': 'tcp', 'containerPort': 8888, 'hostPort': 0}],
                    'image': 'fake_docker_registry:443/abcdef',
                    'network': 'BRIDGE'
                },
                'type': 'DOCKER',
                'volumes': [],
            },
            'instances': 1,
            'mem': 1000,
            'cmd': None,
            'args': [],
            'backoff_factor': 2,
            'cpus': 0.25,
            'uris': ['file:///root/.dockercfg'],
            'backoff_seconds': 1,
            'health_checks': [],
            'env': {},
            'id': fake_job_id,
            'constraints': [["region", "GROUP_BY", "1"]],
        }
        assert actual == expected

        # Assert that the complete config can be inserted into the MarathonApp model
        assert MarathonApp(**actual)


def test_create_complete_config_with_smartstack():
    service_name = "service"
    instance_name = "instance"
    fake_job_id = "service.instance.some.hash"
    fake_marathon_config = marathon_tools.MarathonConfig({}, 'fake_file.json')
    fake_marathon_service_config = marathon_tools.MarathonServiceConfig(
        service_name,
        instance_name,
        {},
        {'docker_image': 'abcdef'},
    )
    fake_system_paasta_config = utils.SystemPaastaConfig({
        'volumes': [],
        'docker_registry': 'fake_docker_registry:443'
    }, '/fake/dir/')
    fake_service_namespace_config = marathon_tools.ServiceNamespaceConfig({'proxy_port': 9001})
    fake_cluster = "clustername"

    with contextlib.nested(
        mock.patch('marathon_tools.load_marathon_service_config', return_value=fake_marathon_service_config),
        mock.patch('marathon_tools.load_service_namespace_config', return_value=fake_service_namespace_config),
        mock.patch('marathon_tools.get_cluster', return_value=fake_cluster),
        mock.patch('marathon_tools.compose_job_id', return_value=fake_job_id),
        mock.patch('marathon_tools.load_system_paasta_config', return_value=fake_system_paasta_config),
        mock.patch('marathon_tools.get_mesos_slaves_grouped_by_attribute',
                   autospec=True, return_value={'fake_region': {}})
    ) as (
        mock_load_marathon_service_config,
        mock_load_service_namespace_config,
        mock_get_cluster,
        mock_compose_job_id,
        mock_system_paasta_config,
        _,
    ):
        actual = marathon_tools.create_complete_config(service_name, instance_name, fake_marathon_config)
        expected = {
            'container': {
                'docker': {
                    'portMappings': [{'protocol': 'tcp', 'containerPort': 8888, 'hostPort': 0}],
                    'image': 'fake_docker_registry:443/abcdef',
                    'network': 'BRIDGE'
                },
                'type': 'DOCKER',
                'volumes': [],
            },
            'instances': 1,
            'mem': 1000,
            'cmd': None,
            'args': [],
            'backoff_factor': 2,
            'cpus': 0.25,
            'uris': ['file:///root/.dockercfg'],
            'backoff_seconds': 1,
            'health_checks': [
                {
                    'portIndex': 0,
                    'protocol': 'HTTP',
                    'timeoutSeconds': 10,
                    'intervalSeconds': 10,
                    'gracePeriodSeconds': 60,
                    'maxConsecutiveFailures': 6,
                    'path': '/status',
                }
            ],
            'env': {},
            'id': fake_job_id,
            'constraints': [["region", "GROUP_BY", "1"]],
        }
        assert actual == expected

        # Assert that the complete config can be inserted into the MarathonApp model
        assert MarathonApp(**actual)<|MERGE_RESOLUTION|>--- conflicted
+++ resolved
@@ -1073,7 +1073,6 @@
         fake_conf = marathon_tools.MarathonServiceConfig('fake_name', 'fake_instance', {'monitoring': 'test'}, {})
         assert fake_conf.get_monitoring() == 'test'
 
-<<<<<<< HEAD
     def test_get_args_default_no_cmd(self):
         fake_conf = marathon_tools.MarathonServiceConfig('fake_name', 'fake_instance', {}, {})
         assert fake_conf.get_args() == []
@@ -1091,7 +1090,7 @@
         fake_conf.get_cmd()
         with raises(marathon_tools.InvalidMarathonConfig):
             fake_conf.get_args()
-=======
+
     def test_get_env_default(self):
         fake_conf = marathon_tools.MarathonServiceConfig('fake_name', 'fake_instance', {}, {})
         assert fake_conf.get_env() == {}
@@ -1102,7 +1101,6 @@
         assert fake_conf.get_env() == {
             'SPECIAL_ENV': 'TRUE',
         }
->>>>>>> 4cb2fd77
 
     def test_get_marathon_client(self):
         fake_url = "nothing_for_me_to_do_but_dance"
