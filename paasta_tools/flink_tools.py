# Copyright 2015-2019 Yelp Inc.
# Licensed under the Apache License, Version 2.0 (the "License");
# you may not use this file except in compliance with the License.
# You may obtain a copy of the License at
#
#     http://www.apache.org/licenses/LICENSE-2.0
#
# Unless required by applicable law or agreed to in writing, software
# distributed under the License is distributed on an "AS IS" BASIS,
# WITHOUT WARRANTIES OR CONDITIONS OF ANY KIND, either express or implied.
# See the License for the specific language governing permissions and
# limitations under the License.
from typing import List
from typing import Mapping
from typing import Optional

import service_configuration_lib
from mypy_extensions import TypedDict

from paasta_tools.kubernetes_tools import InvalidJobNameError
from paasta_tools.kubernetes_tools import NoConfigurationForServiceError
from paasta_tools.kubernetes_tools import sanitised_cr_name
from paasta_tools.long_running_service_tools import LongRunningServiceConfig
from paasta_tools.long_running_service_tools import LongRunningServiceConfigDict
from paasta_tools.utils import BranchDictV2
from paasta_tools.utils import deep_merge_dictionaries
from paasta_tools.utils import DEFAULT_SOA_DIR
from paasta_tools.utils import load_v2_deployments_json


FLINK_INGRESS_PORT = 31080


class TaskManagerConfig(TypedDict, total=False):
    instances: int


class FlinkDeploymentConfigDict(LongRunningServiceConfigDict, total=False):
    taskmanager: TaskManagerConfig


class FlinkDeploymentConfig(LongRunningServiceConfig):
    config_dict: FlinkDeploymentConfigDict

    config_filename_prefix = "flink"

    def __init__(
        self,
        service: str,
        cluster: str,
        instance: str,
        config_dict: FlinkDeploymentConfigDict,
        branch_dict: Optional[BranchDictV2],
        soa_dir: str = DEFAULT_SOA_DIR,
    ) -> None:

        super().__init__(
            cluster=cluster,
            instance=instance,
            service=service,
            soa_dir=soa_dir,
            config_dict=config_dict,
            branch_dict=branch_dict,
        )

    def validate(
        self,
        params: List[str] = [
            "cpus",
            "mem",
            "security",
            "dependencies_reference",
            "deploy_group",
        ],
    ) -> List[str]:
        # Use InstanceConfig to validate shared config keys like cpus and mem
        error_msgs = super().validate(params=params)

        if error_msgs:
            name = self.get_instance()
            return [f"{name}: {msg}" for msg in error_msgs]
        else:
            return []


def load_flink_instance_config(
    service: str,
    instance: str,
    cluster: str,
    load_deployments: bool = True,
    soa_dir: str = DEFAULT_SOA_DIR,
) -> FlinkDeploymentConfig:
    """Read a service instance's configuration for Flink.

    If a branch isn't specified for a config, the 'branch' key defaults to
    paasta-${cluster}.${instance}.

    :param service: The service name
    :param instance: The instance of the service to retrieve
    :param cluster: The cluster to read the configuration for
    :param load_deployments: A boolean indicating if the corresponding deployments.json for this service
                             should also be loaded
    :param soa_dir: The SOA configuration directory to read from
    :returns: A dictionary of whatever was in the config for the service instance"""
    general_config = service_configuration_lib.read_service_configuration(
        service, soa_dir=soa_dir
    )
    flink_conf_file = "flink-%s" % cluster
    instance_configs = service_configuration_lib.read_extra_service_information(
        service, flink_conf_file, soa_dir=soa_dir
    )

    if instance.startswith("_"):
        raise InvalidJobNameError(
            f"Unable to load kubernetes job config for {service}.{instance} as instance name starts with '_'"
        )
    if instance not in instance_configs:
        raise NoConfigurationForServiceError(
            f"{instance} not found in config file {soa_dir}/{service}/{flink_conf_file}.yaml."
        )

    general_config = deep_merge_dictionaries(
        overrides=instance_configs[instance], defaults=general_config
    )

    branch_dict: Optional[BranchDictV2] = None
    if load_deployments:
        deployments_json = load_v2_deployments_json(service, soa_dir=soa_dir)
        temp_instance_config = FlinkDeploymentConfig(
            service=service,
            cluster=cluster,
            instance=instance,
            config_dict=general_config,
            branch_dict=None,
            soa_dir=soa_dir,
        )
        branch = temp_instance_config.get_branch()
        deploy_group = temp_instance_config.get_deploy_group()
        branch_dict = deployments_json.get_branch_dict(service, branch, deploy_group)

    return FlinkDeploymentConfig(
        service=service,
        cluster=cluster,
        instance=instance,
        config_dict=general_config,
        branch_dict=branch_dict,
        soa_dir=soa_dir,
    )


# TODO: read this from CRD in service configs
def cr_id(service: str, instance: str) -> Mapping[str, str]:
    return dict(
        group="yelp.com",
        version="v1alpha1",
        namespace="paasta-flinks",
        plural="flinks",
        name=sanitised_cr_name(service, instance),
    )


<<<<<<< HEAD
def get_dashboard_url(cluster: str, service: str, instance: str) -> str:
    sname = sanitised_cr_name(service, instance)
    return f"http://flink.k8s.paasta-{cluster}.yelp:{FLINK_INGRESS_PORT}/{sname}"
=======
def get_flink_status(
    kube_client: KubeClient, service: str, instance: str
) -> Optional[Mapping[str, Any]]:
    try:
        co = kube_client.custom.get_namespaced_custom_object(
            **flink_custom_object_id(service, instance)
        )
        status = co.get("status")
        return status
    except ApiException as e:
        if e.status == 404:
            return None
        else:
            raise


def get_flink_metadata(
    kube_client: KubeClient, service: str, instance: str
) -> Optional[Mapping[str, Any]]:
    try:
        co = kube_client.custom.get_namespaced_custom_object(
            **flink_custom_object_id(service, instance)
        )
        metadata = co.get("metadata")
        return metadata
    except ApiException as e:
        if e.status == 404:
            return None
        else:
            raise


def set_flink_desired_state(
    kube_client: KubeClient, service: str, instance: str, desired_state: str
) -> str:
    co_id = flink_custom_object_id(service, instance)
    co = kube_client.custom.get_namespaced_custom_object(**co_id)
    if co.get("status", {}).get("state") == desired_state:
        return co["status"]

    if "metadata" not in co:
        co["metadata"] = {}
    if "annotations" not in co["metadata"]:
        co["metadata"]["annotations"] = {}
    co["metadata"]["annotations"]["yelp.com/desired_state"] = desired_state
    kube_client.custom.replace_namespaced_custom_object(**co_id, body=co)
    status = co.get("status")
    return status


def get_flink_ingress_port() -> int:
    return FLINK_INGRESS_PORT
>>>>>>> c888c432
<|MERGE_RESOLUTION|>--- conflicted
+++ resolved
@@ -159,61 +159,10 @@
     )
 
 
-<<<<<<< HEAD
 def get_dashboard_url(cluster: str, service: str, instance: str) -> str:
     sname = sanitised_cr_name(service, instance)
     return f"http://flink.k8s.paasta-{cluster}.yelp:{FLINK_INGRESS_PORT}/{sname}"
-=======
-def get_flink_status(
-    kube_client: KubeClient, service: str, instance: str
-) -> Optional[Mapping[str, Any]]:
-    try:
-        co = kube_client.custom.get_namespaced_custom_object(
-            **flink_custom_object_id(service, instance)
-        )
-        status = co.get("status")
-        return status
-    except ApiException as e:
-        if e.status == 404:
-            return None
-        else:
-            raise
-
-
-def get_flink_metadata(
-    kube_client: KubeClient, service: str, instance: str
-) -> Optional[Mapping[str, Any]]:
-    try:
-        co = kube_client.custom.get_namespaced_custom_object(
-            **flink_custom_object_id(service, instance)
-        )
-        metadata = co.get("metadata")
-        return metadata
-    except ApiException as e:
-        if e.status == 404:
-            return None
-        else:
-            raise
-
-
-def set_flink_desired_state(
-    kube_client: KubeClient, service: str, instance: str, desired_state: str
-) -> str:
-    co_id = flink_custom_object_id(service, instance)
-    co = kube_client.custom.get_namespaced_custom_object(**co_id)
-    if co.get("status", {}).get("state") == desired_state:
-        return co["status"]
-
-    if "metadata" not in co:
-        co["metadata"] = {}
-    if "annotations" not in co["metadata"]:
-        co["metadata"]["annotations"] = {}
-    co["metadata"]["annotations"]["yelp.com/desired_state"] = desired_state
-    kube_client.custom.replace_namespaced_custom_object(**co_id, body=co)
-    status = co.get("status")
-    return status
 
 
 def get_flink_ingress_port() -> int:
-    return FLINK_INGRESS_PORT
->>>>>>> c888c432
+    return FLINK_INGRESS_PORT