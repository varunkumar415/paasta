#!/usr/bin/env python
# Copyright 2015-2016 Yelp Inc.
#
# Licensed under the Apache License, Version 2.0 (the "License");
# you may not use this file except in compliance with the License.
# You may obtain a copy of the License at
#
#     http://www.apache.org/licenses/LICENSE-2.0
#
# Unless required by applicable law or agreed to in writing, software
# distributed under the License is distributed on an "AS IS" BASIS,
# WITHOUT WARRANTIES OR CONDITIONS OF ANY KIND, either express or implied.
# See the License for the specific language governing permissions and
# limitations under the License.
"""
PaaSTA service instance status/start/stop etc.
"""
import asyncio
import datetime
import logging
import re
import traceback
from enum import Enum
from typing import AbstractSet
from typing import Any
from typing import Dict
from typing import List
from typing import Mapping
from typing import MutableMapping
from typing import Optional
from typing import Sequence
from typing import Tuple

import a_sync
import isodate
from marathon import MarathonClient
from marathon.models.app import MarathonApp
from marathon.models.app import MarathonTask
from pyramid.response import Response
from pyramid.view import view_config
from requests.exceptions import ReadTimeout

import paasta_tools.mesos.exceptions as mesos_exceptions
<<<<<<< HEAD
from paasta_tools import cassandracluster_tools
from paasta_tools import envoy_tools
from paasta_tools import flink_tools
from paasta_tools import kafkacluster_tools
from paasta_tools import kubernetes_tools
=======
>>>>>>> fc5f0e18
from paasta_tools import marathon_tools
from paasta_tools import paasta_remote_run
from paasta_tools import smartstack_tools
from paasta_tools import tron_tools
from paasta_tools.api import settings
from paasta_tools.api.views.exception import ApiFailure
from paasta_tools.autoscaling.autoscaling_service_lib import get_autoscaling_info
from paasta_tools.cli.cmds.status import get_actual_deployments
from paasta_tools.instance import kubernetes as pik
from paasta_tools.long_running_service_tools import ServiceNamespaceConfig
from paasta_tools.marathon_tools import get_short_task_id
from paasta_tools.mesos.task import Task
from paasta_tools.mesos_tools import (
    get_cached_list_of_not_running_tasks_from_frameworks,
)
from paasta_tools.mesos_tools import get_cached_list_of_running_tasks_from_frameworks
from paasta_tools.mesos_tools import get_cpu_shares
from paasta_tools.mesos_tools import get_first_status_timestamp
from paasta_tools.mesos_tools import get_mesos_slaves_grouped_by_attribute
from paasta_tools.mesos_tools import get_short_hostname_from_task
from paasta_tools.mesos_tools import get_slaves
from paasta_tools.mesos_tools import get_tail_lines_for_mesos_task
from paasta_tools.mesos_tools import get_task
from paasta_tools.mesos_tools import get_tasks_from_app_id
from paasta_tools.mesos_tools import results_or_unknown
from paasta_tools.mesos_tools import select_tasks_by_id
from paasta_tools.mesos_tools import TaskNotFound
from paasta_tools.smartstack_tools import get_backends
from paasta_tools.smartstack_tools import match_backends_and_tasks
from paasta_tools.utils import calculate_tail_lines
from paasta_tools.utils import NoConfigurationForServiceError
from paasta_tools.utils import NoDockerImageError
from paasta_tools.utils import TimeoutError
from paasta_tools.utils import validate_service_instance

log = logging.getLogger(__name__)


def tron_instance_status(
    instance_status: Mapping[str, Any], service: str, instance: str, verbose: int
) -> Mapping[str, Any]:
    status: Dict[str, Any] = {}
    client = tron_tools.get_tron_client()
    short_job, action = instance.split(".")
    job = f"{service}.{short_job}"
    job_content = client.get_job_content(job=job)

    try:
        latest_run_id = client.get_latest_job_run_id(job_content=job_content)
        if latest_run_id is None:
            action_run = {"state": "Hasn't run yet (no job run id found)"}
        else:
            action_run = client.get_action_run(
                job=job, action=action, run_id=latest_run_id
            )
    except Exception as e:
        action_run = {"state": f"Failed to get latest run info: {e}"}

    # job info
    status["job_name"] = short_job
    status["job_status"] = job_content["status"]
    status["job_schedule"] = "{} {}".format(
        job_content["scheduler"]["type"], job_content["scheduler"]["value"]
    )
    status["job_url"] = (
        tron_tools.get_tron_dashboard_for_cluster(settings.cluster) + f"#job/{job}"
    )

    if action:
        status["action_name"] = action
    if action_run.get("state"):
        status["action_state"] = action_run["state"]
    if action_run.get("start_time"):
        status["action_start_time"] = action_run["start_time"]
    if action_run.get("raw_command"):
        status["action_raw_command"] = action_run["raw_command"]
    if action_run.get("stdout"):
        status["action_stdout"] = "\n".join(action_run["stdout"])
    if action_run.get("stderr"):
        status["action_stderr"] = "\n".join(action_run["stderr"])
    if action_run.get("command"):
        status["action_command"] = action_run["command"]

    return status


def adhoc_instance_status(
    instance_status: Mapping[str, Any], service: str, instance: str, verbose: int
) -> List[Dict[str, Any]]:
    status = []
    filtered = paasta_remote_run.remote_run_filter_frameworks(service, instance)
    filtered.sort(key=lambda x: x.name)
    for f in filtered:
        launch_time, run_id = re.match(
            r"paasta-remote [^\s]+ (\w+) (\w+)", f.name
        ).groups()
        status.append(
            {"launch_time": launch_time, "run_id": run_id, "framework_id": f.id}
        )
    return status


def marathon_instance_status(
    instance_status: Mapping[str, Any],
    service: str,
    instance: str,
    verbose: int,
    include_smartstack: bool,
    include_envoy: bool,
    include_mesos: bool,
) -> Mapping[str, Any]:
    mstatus: Dict[str, Any] = {}

    job_config = marathon_tools.load_marathon_service_config(
        service, instance, settings.cluster, soa_dir=settings.soa_dir
    )
    marathon_apps_with_clients = marathon_tools.get_marathon_apps_with_clients(
        clients=settings.marathon_clients.get_all_clients_for_service(job_config),
        embed_tasks=True,
        service_name=service,
    )
    matching_apps_with_clients = marathon_tools.get_matching_apps_with_clients(
        service, instance, marathon_apps_with_clients
    )

    mstatus.update(
        marathon_job_status(
            service, instance, job_config, matching_apps_with_clients, verbose
        )
    )

    if include_smartstack or include_envoy:
        service_namespace_config = marathon_tools.load_service_namespace_config(
            service=service,
            namespace=job_config.get_nerve_namespace(),
            soa_dir=settings.soa_dir,
        )
        if "proxy_port" in service_namespace_config:
            tasks = [
                task for app, _ in matching_apps_with_clients for task in app.tasks
            ]
            if include_smartstack:
                mstatus["smartstack"] = marathon_service_mesh_status(
                    service,
                    ServiceMesh.SMARTSTACK,
                    instance,
                    job_config,
                    service_namespace_config,
                    tasks,
                    should_return_individual_backends=verbose > 0,
                )
            if include_envoy:
                mstatus["envoy"] = marathon_service_mesh_status(
                    service,
                    ServiceMesh.ENVOY,
                    instance,
                    job_config,
                    service_namespace_config,
                    tasks,
                    should_return_individual_backends=verbose > 0,
                )

    if include_mesos:
        mstatus["mesos"] = marathon_mesos_status(service, instance, verbose)

    return mstatus


def marathon_job_status(
    service: str,
    instance: str,
    job_config: marathon_tools.MarathonServiceConfig,
    marathon_apps_with_clients: List[Tuple[MarathonApp, MarathonClient]],
    verbose: int,
) -> MutableMapping[str, Any]:
    job_status_fields: MutableMapping[str, Any] = {
        "app_statuses": [],
        "app_count": len(marathon_apps_with_clients),
        "desired_state": job_config.get_desired_state(),
        "bounce_method": job_config.get_bounce_method(),
        "expected_instance_count": job_config.get_instances(),
    }

    try:
        desired_app_id = job_config.format_marathon_app_dict()["id"]
    except NoDockerImageError:
        error_msg = "Docker image is not in deployments.json."
        job_status_fields["error_message"] = error_msg
        return job_status_fields

    job_status_fields["desired_app_id"] = desired_app_id

    deploy_status_for_desired_app = None
    dashboard_links = get_marathon_dashboard_links(
        settings.marathon_clients, settings.system_paasta_config
    )
    tasks_running = 0
    for app, marathon_client in marathon_apps_with_clients:
        deploy_status = marathon_tools.get_marathon_app_deploy_status(
            marathon_client, app
        )

        app_status = marathon_app_status(
            app,
            marathon_client,
            dashboard_links.get(marathon_client) if dashboard_links else None,
            deploy_status,
            list_tasks=verbose > 0,
        )
        job_status_fields["app_statuses"].append(app_status)

        if app.id.lstrip("/") == desired_app_id.lstrip("/"):
            deploy_status_for_desired_app = marathon_tools.MarathonDeployStatus.tostring(
                deploy_status
            )
        tasks_running += app.tasks_running

    job_status_fields["deploy_status"] = (
        deploy_status_for_desired_app or "Waiting for bounce"
    )
    job_status_fields["running_instance_count"] = tasks_running

    if verbose > 0:
        autoscaling_info = get_autoscaling_info(marathon_apps_with_clients, job_config)
        if autoscaling_info is not None:
            autoscaling_info_dict = autoscaling_info._asdict()

            for field in ("current_utilization", "target_instances"):
                if autoscaling_info_dict[field] is None:
                    del autoscaling_info_dict[field]

            job_status_fields["autoscaling_info"] = autoscaling_info_dict

    return job_status_fields


def marathon_app_status(
    app: MarathonApp,
    marathon_client: MarathonClient,
    dashboard_link: Optional[str],
    deploy_status: int,
    list_tasks: bool = False,
) -> MutableMapping[str, Any]:
    app_status = {
        "tasks_running": app.tasks_running,
        "tasks_healthy": app.tasks_healthy,
        "tasks_staged": app.tasks_staged,
        "tasks_total": app.instances,
        "create_timestamp": isodate.parse_datetime(app.version).timestamp(),
        "deploy_status": marathon_tools.MarathonDeployStatus.tostring(deploy_status),
    }

    app_queue = marathon_tools.get_app_queue(marathon_client, app.id)
    if deploy_status == marathon_tools.MarathonDeployStatus.Delayed:
        _, backoff_seconds = marathon_tools.get_app_queue_status_from_queue(app_queue)
        app_status["backoff_seconds"] = backoff_seconds

    unused_offers_summary = marathon_tools.summarize_unused_offers(app_queue)
    if unused_offers_summary is not None:
        app_status["unused_offers"] = unused_offers_summary

    if dashboard_link:
        app_status["dashboard_url"] = "{}/ui/#/apps/%2F{}".format(
            dashboard_link.rstrip("/"), app.id.lstrip("/")
        )

    if list_tasks is True:
        app_status["tasks"] = []
        for task in app.tasks:
            app_status["tasks"].append(build_marathon_task_dict(task))

    return app_status


def build_marathon_task_dict(marathon_task: MarathonTask) -> MutableMapping[str, Any]:
    task_dict = {
        "id": get_short_task_id(marathon_task.id),
        "host": marathon_task.host.split(".")[0],
        "port": marathon_task.ports[0],
        "deployed_timestamp": marathon_task.staged_at.timestamp(),
    }

    if marathon_task.health_check_results:
        task_dict["is_healthy"] = marathon_tools.is_task_healthy(marathon_task)

    return task_dict


class ServiceMesh(Enum):
    SMARTSTACK = "smartstack"
    ENVOY = "envoy"


def _build_smartstack_location_dict_for_backends(
    synapse_host: str,
    registration: str,
    tasks: Sequence[MarathonTask],
    location: str,
    should_return_individual_backends: bool,
) -> MutableMapping[str, Any]:
    sorted_smartstack_backends = sorted(
        get_backends(
            registration,
            synapse_host=synapse_host,
            synapse_port=settings.system_paasta_config.get_synapse_port(),
            synapse_haproxy_url_format=settings.system_paasta_config.get_synapse_haproxy_url_format(),
        ),
        key=lambda backend: backend["status"],
        reverse=True,  # put 'UP' backends above 'MAINT' backends
    )
    matched_smartstack_backends_and_tasks = match_backends_and_tasks(
        sorted_smartstack_backends, tasks
    )
    return build_smartstack_location_dict(
        location,
        matched_smartstack_backends_and_tasks,
        should_return_individual_backends,
    )


def _build_envoy_location_dict_for_backends(
    envoy_host: str,
    registration: str,
    tasks: Sequence[MarathonTask],
    location: str,
    should_return_individual_backends: bool,
) -> MutableMapping[str, Any]:
    backends = envoy_tools.get_backends(
        registration,
        envoy_host=envoy_host,
        envoy_admin_port=settings.system_paasta_config.get_envoy_admin_port(),
    )
    sorted_envoy_backends = sorted(
        [backend[0] for backend in backends],
        key=lambda backend: backend["eds_health_status"],
    )
    casper_proxied_backends = {
        (backend["address"], backend["port_value"])
        for backend, is_casper_proxied_backend in backends
        if is_casper_proxied_backend
    }

    matched_envoy_backends_and_tasks = envoy_tools.match_backends_and_tasks(
        sorted_envoy_backends, tasks,
    )

    return build_envoy_location_dict(
        location,
        matched_envoy_backends_and_tasks,
        should_return_individual_backends,
        casper_proxied_backends,
    )


def marathon_service_mesh_status(
    service: str,
    service_mesh: ServiceMesh,
    instance: str,
    job_config: marathon_tools.MarathonServiceConfig,
    service_namespace_config: ServiceNamespaceConfig,
    tasks: Sequence[MarathonTask],
    should_return_individual_backends: bool = False,
) -> Mapping[str, Any]:
    registration = job_config.get_registrations()[0]
    discover_location_type = service_namespace_config.get_discover()

    grouped_slaves = get_mesos_slaves_grouped_by_attribute(
        slaves=get_slaves(), attribute=discover_location_type
    )

    # rebuild the dict, replacing the slave object with just their hostname
    slave_hostname_by_location = {
        attribute_value: [slave["hostname"] for slave in slaves]
        for attribute_value, slaves in grouped_slaves.items()
    }

    expected_instance_count = marathon_tools.get_expected_instance_count_for_namespace(
        service, instance, settings.cluster
    )
    expected_count_per_location = int(
        expected_instance_count / len(slave_hostname_by_location)
    )
    service_mesh_status: MutableMapping[str, Any] = {
        "registration": registration,
        "expected_backends_per_location": expected_count_per_location,
        "locations": [],
    }

    for location, hosts in slave_hostname_by_location.items():
<<<<<<< HEAD
        if service_mesh == ServiceMesh.SMARTSTACK:
            service_mesh_status["locations"].append(
                _build_smartstack_location_dict_for_backends(
                    synapse_host=hosts[0],
                    registration=registration,
                    tasks=tasks,
                    location=location,
                    should_return_individual_backends=should_return_individual_backends,
                )
            )
        elif service_mesh == ServiceMesh.ENVOY:
            service_mesh_status["locations"].append(
                _build_envoy_location_dict_for_backends(
                    envoy_host=hosts[0],
                    registration=registration,
                    tasks=tasks,
                    location=location,
                    should_return_individual_backends=should_return_individual_backends,
                )
            )
=======
        synapse_host = hosts[0]
        sorted_backends = sorted(
            get_backends(
                registration,
                synapse_host=synapse_host,
                synapse_port=settings.system_paasta_config.get_synapse_port(),
                synapse_haproxy_url_format=settings.system_paasta_config.get_synapse_haproxy_url_format(),
            ),
            key=lambda backend: backend["status"],
            reverse=True,  # put 'UP' backends above 'MAINT' backends
        )
        matched_backends_and_tasks = match_backends_and_tasks(sorted_backends, tasks)
        location_dict = smartstack_tools.build_smartstack_location_dict(
            location, matched_backends_and_tasks, should_return_individual_backends
        )
        smartstack_status["locations"].append(location_dict)
>>>>>>> fc5f0e18

    return service_mesh_status


<<<<<<< HEAD
def kubernetes_smartstack_status(
    service: str,
    instance: str,
    job_config: LongRunningServiceConfig,
    service_namespace_config: ServiceNamespaceConfig,
    pods: Sequence[V1Pod],
    should_return_individual_backends: bool = False,
) -> Mapping[str, Any]:

    registration = job_config.get_registrations()[0]
    instance_pool = job_config.get_pool()

    smartstack_replication_checker = KubeSmartstackReplicationChecker(
        nodes=kubernetes_tools.get_all_nodes(settings.kubernetes_client),
        system_paasta_config=settings.system_paasta_config,
    )
    node_hostname_by_location = smartstack_replication_checker.get_allowed_locations_and_hosts(
        job_config
    )

    expected_smartstack_count = marathon_tools.get_expected_instance_count_for_namespace(
        service=service,
        namespace=instance,
        cluster=settings.cluster,
        instance_type_class=KubernetesDeploymentConfig,
    )
    expected_count_per_location = int(
        expected_smartstack_count / len(node_hostname_by_location)
    )
    smartstack_status: MutableMapping[str, Any] = {
        "registration": registration,
        "expected_backends_per_location": expected_count_per_location,
        "locations": [],
    }

    for location, hosts in node_hostname_by_location.items():
        synapse_host = smartstack_replication_checker.get_first_host_in_pool(
            hosts, instance_pool
        )
        sorted_backends = sorted(
            get_backends(
                registration,
                synapse_host=synapse_host,
                synapse_port=settings.system_paasta_config.get_synapse_port(),
                synapse_haproxy_url_format=settings.system_paasta_config.get_synapse_haproxy_url_format(),
            ),
            key=lambda backend: backend["status"],
            reverse=True,  # put 'UP' backends above 'MAINT' backends
        )

        matched_backends_and_pods = match_backends_and_pods(sorted_backends, pods)
        location_dict = build_smartstack_location_dict(
            location, matched_backends_and_pods, should_return_individual_backends
        )
        smartstack_status["locations"].append(location_dict)

    return smartstack_status


@overload
def build_smartstack_location_dict(
    location: str,
    matched_backends_and_tasks: List[
        Tuple[Optional[HaproxyBackend], Optional[MarathonTask]]
    ],
    should_return_individual_backends: bool = False,
) -> MutableMapping[str, Any]:
    ...


@overload
def build_smartstack_location_dict(
    location: str,
    matched_backends_and_tasks: List[Tuple[Optional[HaproxyBackend], Optional[V1Pod]]],
    should_return_individual_backends: bool = False,
) -> MutableMapping[str, Any]:
    ...


def build_smartstack_location_dict(
    location: str,
    matched_backends_and_tasks=List[
        Tuple[Optional[HaproxyBackend], Optional[Union[MarathonTask, V1Pod]]]
    ],
    should_return_individual_backends: bool = False,
) -> MutableMapping[str, Any]:
    running_backends_count = 0
    backends = []
    for backend, task in matched_backends_and_tasks:
        if backend is None:
            continue
        if backend_is_up(backend):
            running_backends_count += 1
        if should_return_individual_backends:
            backends.append(build_smartstack_backend_dict(backend, task))

    return {
        "name": location,
        "running_backends_count": running_backends_count,
        "backends": backends,
    }


def build_envoy_location_dict(
    location: str,
    matched_envoy_backends_and_tasks: List[
        Tuple[Optional[envoy_tools.EnvoyBackend], Optional[marathon_tools.MarathonTask]]
    ],
    should_return_individual_backends: bool,
    casper_proxied_backends: AbstractSet[Tuple[str, int]],
) -> MutableMapping[str, Any]:
    running_backends_count = 0
    envoy_backends = []
    is_proxied_through_casper = False
    for backend, task in matched_envoy_backends_and_tasks:
        if backend is None:
            continue
        if backend["eds_health_status"] == "HEALTHY":
            running_backends_count += 1
        if should_return_individual_backends:
            backend["has_associated_task"] = task is not None
            envoy_backends.append(backend)
        if (backend["address"], backend["port_value"]) in casper_proxied_backends:
            is_proxied_through_casper = True
    return {
        "name": location,
        "running_backends_count": running_backends_count,
        "backends": envoy_backends,
        "is_proxied_through_casper": is_proxied_through_casper,
    }


@overload
def build_smartstack_backend_dict(
    smartstack_backend: HaproxyBackend, task: Optional[MarathonTask]
) -> MutableMapping[str, Any]:
    ...


@overload
def build_smartstack_backend_dict(
    smartstack_backend: HaproxyBackend, task: V1Pod
) -> MutableMapping[str, Any]:
    ...


def build_smartstack_backend_dict(
    smartstack_backend: HaproxyBackend, task: Union[V1Pod, Optional[MarathonTask]]
) -> MutableMapping[str, Any]:
    svname = smartstack_backend["svname"]
    if isinstance(task, V1Pod):
        node_hostname = svname.split("_")[0]
        pod_ip = svname.split("_")[1].split(":")[0]
        hostname = f"{node_hostname}:{pod_ip}"
    else:
        hostname = svname.split("_")[0]
    port = svname.split("_")[-1].split(":")[-1]

    smartstack_backend_dict = {
        "hostname": hostname,
        "port": int(port),
        "status": smartstack_backend["status"],
        "check_status": smartstack_backend["check_status"],
        "check_code": smartstack_backend["check_code"],
        "last_change": int(smartstack_backend["lastchg"]),
        "has_associated_task": task is not None,
    }

    check_duration = smartstack_backend["check_duration"]
    if check_duration:
        smartstack_backend_dict["check_duration"] = int(check_duration)

    return smartstack_backend_dict


=======
>>>>>>> fc5f0e18
@a_sync.to_blocking
async def marathon_mesos_status(
    service: str, instance: str, verbose: int
) -> MutableMapping[str, Any]:
    mesos_status: MutableMapping[str, Any] = {}

    job_id = marathon_tools.format_job_id(service, instance)
    job_id_filter_string = f"{job_id}{marathon_tools.MESOS_TASK_SPACER}"

    try:
        running_and_active_tasks = select_tasks_by_id(
            await get_cached_list_of_running_tasks_from_frameworks(),
            job_id=job_id_filter_string,
        )
    except (ReadTimeout, asyncio.TimeoutError):
        return {"error_message": "Talking to Mesos timed out. It may be overloaded."}

    mesos_status["running_task_count"] = len(running_and_active_tasks)

    if verbose > 0:
        num_tail_lines = calculate_tail_lines(verbose)
        running_task_dict_futures = []

        for task in running_and_active_tasks:
            running_task_dict_futures.append(
                asyncio.ensure_future(get_mesos_running_task_dict(task, num_tail_lines))
            )

        non_running_tasks = select_tasks_by_id(
            await get_cached_list_of_not_running_tasks_from_frameworks(),
            job_id=job_id_filter_string,
        )
        non_running_tasks.sort(key=lambda task: get_first_status_timestamp(task) or 0)
        non_running_tasks = list(reversed(non_running_tasks[-10:]))
        non_running_task_dict_futures = []
        for task in non_running_tasks:
            non_running_task_dict_futures.append(
                asyncio.ensure_future(
                    get_mesos_non_running_task_dict(task, num_tail_lines)
                )
            )

        all_task_dict_futures = (
            running_task_dict_futures + non_running_task_dict_futures
        )
        if len(all_task_dict_futures):
            await asyncio.wait(all_task_dict_futures)

        mesos_status["running_tasks"] = [
            task_future.result() for task_future in running_task_dict_futures
        ]
        mesos_status["non_running_tasks"] = [
            task_future.result() for task_future in non_running_task_dict_futures
        ]

    return mesos_status


async def get_mesos_running_task_dict(
    task: Task, num_tail_lines: int
) -> MutableMapping[str, Any]:
    short_hostname_future = asyncio.ensure_future(
        results_or_unknown(get_short_hostname_from_task(task))
    )
    mem_limit_future = asyncio.ensure_future(_task_result_or_error(task.mem_limit()))
    rss_future = asyncio.ensure_future(_task_result_or_error(task.rss()))
    cpu_shares_future = asyncio.ensure_future(
        _task_result_or_error(get_cpu_shares(task))
    )
    cpu_time_future = asyncio.ensure_future(_task_result_or_error(task.cpu_time()))

    futures = [
        short_hostname_future,
        mem_limit_future,
        rss_future,
        cpu_shares_future,
        cpu_time_future,
    ]
    if num_tail_lines > 0:
        tail_lines_future = asyncio.ensure_future(
            get_tail_lines_for_mesos_task(task, get_short_task_id, num_tail_lines)
        )
        futures.append(tail_lines_future)
    else:
        tail_lines_future = None

    await asyncio.wait(futures)

    task_dict = {
        "id": get_short_task_id(task["id"]),
        "hostname": short_hostname_future.result(),
        "mem_limit": mem_limit_future.result(),
        "rss": rss_future.result(),
        "cpu_shares": cpu_shares_future.result(),
        "cpu_used_seconds": cpu_time_future.result(),
        "tail_lines": tail_lines_future.result() if tail_lines_future else {},
    }

    task_start_time = get_first_status_timestamp(task)
    if task_start_time is not None:
        task_dict["deployed_timestamp"] = task_start_time
        current_time = int(datetime.datetime.now().strftime("%s"))
        task_dict["duration_seconds"] = current_time - round(task_start_time)

    return task_dict


async def _task_result_or_error(future):
    try:
        return {"value": await future}
    except (AttributeError, mesos_exceptions.SlaveDoesNotExist):
        return {"error_message": "None"}
    except TimeoutError:
        return {"error_message": "Timed Out"}
    except Exception:
        return {"error_message": "Unknown"}


async def get_mesos_non_running_task_dict(
    task: Task, num_tail_lines: int
) -> MutableMapping[str, Any]:
    if num_tail_lines > 0:
        tail_lines = await get_tail_lines_for_mesos_task(
            task, get_short_task_id, num_tail_lines
        )
    else:
        tail_lines = {}

    task_dict = {
        "id": get_short_task_id(task["id"]),
        "hostname": await results_or_unknown(get_short_hostname_from_task(task)),
        "state": task["state"],
        "tail_lines": tail_lines,
    }

    task_start_time = get_first_status_timestamp(task)
    if task_start_time is not None:
        task_dict["deployed_timestamp"] = task_start_time

    return task_dict


@view_config(
    route_name="service.instance.status", request_method="GET", renderer="json"
)
def instance_status(request):
    service = request.swagger_data.get("service")
    instance = request.swagger_data.get("instance")
    verbose = request.swagger_data.get("verbose") or 0
    include_smartstack = request.swagger_data.get("include_smartstack")
    if include_smartstack is None:
        include_smartstack = True
    include_envoy = request.swagger_data.get("include_envoy")
    if include_envoy is None:
        include_envoy = True
    include_mesos = request.swagger_data.get("include_mesos")
    if include_mesos is None:
        include_mesos = True

    instance_status: Dict[str, Any] = {}
    instance_status["service"] = service
    instance_status["instance"] = instance
    try:
        instance_type = validate_service_instance(
            service, instance, settings.cluster, settings.soa_dir
        )
    except NoConfigurationForServiceError:
        error_message = (
            "Deployment key %s not found.  Try to execute the corresponding pipeline if it's a fresh instance"
            % ".".join([settings.cluster, instance])
        )
        raise ApiFailure(error_message, 404)
    except Exception:
        error_message = traceback.format_exc()
        raise ApiFailure(error_message, 500)

    if instance_type != "tron":
        try:
            actual_deployments = get_actual_deployments(service, settings.soa_dir)
        except Exception:
            error_message = traceback.format_exc()
            raise ApiFailure(error_message, 500)

        version = get_deployment_version(actual_deployments, settings.cluster, instance)
        # exit if the deployment key is not found
        if not version:
            error_message = (
                "Deployment key %s not found.  Try to execute the corresponding pipeline if it's a fresh instance"
                % ".".join([settings.cluster, instance])
            )
            raise ApiFailure(error_message, 404)

        instance_status["git_sha"] = version
    else:
        instance_status["git_sha"] = ""

    try:
        if instance_type == "marathon":
            instance_status["marathon"] = marathon_instance_status(
                instance_status,
                service,
                instance,
                verbose,
                include_smartstack=include_smartstack,
                include_envoy=include_envoy,
                include_mesos=include_mesos,
            )
        elif instance_type == "adhoc":
            instance_status["adhoc"] = adhoc_instance_status(
                instance_status, service, instance, verbose
            )
        elif pik.can_handle(instance_type):
            instance_status.update(
                pik.instance_status(
                    service=service,
                    instance=instance,
                    verbose=verbose,
                    include_smartstack=include_smartstack,
                    instance_type=instance_type,
                    settings=settings,
                )
            )
        elif instance_type == "tron":
            instance_status["tron"] = tron_instance_status(
                instance_status, service, instance, verbose
            )
        else:
            error_message = (
                f"Unknown instance_type {instance_type} of {service}.{instance}"
            )
            raise ApiFailure(error_message, 404)
    except Exception:
        error_message = traceback.format_exc()
        raise ApiFailure(error_message, 500)

    return instance_status


@view_config(
    route_name="service.instance.set_state", request_method="POST", renderer="json"
)
def instance_set_state(request,) -> None:
    service = request.swagger_data.get("service")
    instance = request.swagger_data.get("instance")
    desired_state = request.swagger_data.get("desired_state")

    try:
        instance_type = validate_service_instance(
            service, instance, settings.cluster, settings.soa_dir
        )
    except NoConfigurationForServiceError:
        error_message = "deployment key %s not found" % ".".join(
            [settings.cluster, instance]
        )
        raise ApiFailure(error_message, 404)
    except Exception:
        error_message = traceback.format_exc()
        raise ApiFailure(error_message, 500)

    if pik.can_set_state(instance_type):
        try:
            pik.set_cr_desired_state(
                kube_client=settings.kubernetes_client,
                service=service,
                instance=instance,
                instance_type=instance_type,
                desired_state=desired_state,
            )
        except RuntimeError as e:
            raise ApiFailure(e, 500)
    else:
        error_message = (
            f"instance_type {instance_type} of {service}.{instance} doesn't "
            "support set_state"
        )
        raise ApiFailure(error_message, 500)


@view_config(
    route_name="service.instance.tasks.task", request_method="GET", renderer="json"
)
def instance_task(request):
    status = instance_status(request)
    task_id = request.swagger_data.get("task_id", None)
    verbose = request.swagger_data.get("verbose", False)
    try:
        mstatus = status["marathon"]
    except KeyError:
        raise ApiFailure("Only marathon tasks supported", 400)
    try:
        task = a_sync.block(get_task, task_id, app_id=mstatus["app_id"])
    except TaskNotFound:
        raise ApiFailure(f"Task with id {task_id} not found", 404)
    except Exception:
        error_message = traceback.format_exc()
        raise ApiFailure(error_message, 500)
    if verbose:
        task = add_slave_info(task)
        task = add_executor_info(task)
    return task._Task__items


@view_config(route_name="service.instance.tasks", request_method="GET", renderer="json")
def instance_tasks(request):
    status = instance_status(request)
    slave_hostname = request.swagger_data.get("slave_hostname", None)
    verbose = request.swagger_data.get("verbose", False)
    try:
        mstatus = status["marathon"]
    except KeyError:
        raise ApiFailure("Only marathon tasks supported", 400)
    tasks = a_sync.block(
        get_tasks_from_app_id, mstatus["desired_app_id"], slave_hostname=slave_hostname
    )
    if verbose:
        tasks = [add_executor_info(task) for task in tasks]
        tasks = [add_slave_info(task) for task in tasks]
    return [task._Task__items for task in tasks]


@view_config(route_name="service.instance.delay", request_method="GET", renderer="json")
def instance_delay(request):
    service = request.swagger_data.get("service")
    instance = request.swagger_data.get("instance")
    job_config = marathon_tools.load_marathon_service_config(
        service, instance, settings.cluster, soa_dir=settings.soa_dir
    )
    client = settings.marathon_clients.get_current_client_for_service(job_config)
    app_id = job_config.format_marathon_app_dict()["id"]
    app_queue = marathon_tools.get_app_queue(client, app_id)
    unused_offers_summary = marathon_tools.summarize_unused_offers(app_queue)

    if len(unused_offers_summary) != 0:
        return unused_offers_summary
    else:
        response = Response()
        response.status_int = 204
        return response


def add_executor_info(task):
    task._Task__items["executor"] = a_sync.block(task.executor).copy()
    task._Task__items["executor"].pop("tasks", None)
    task._Task__items["executor"].pop("completed_tasks", None)
    task._Task__items["executor"].pop("queued_tasks", None)
    return task


def add_slave_info(task):
    task._Task__items["slave"] = a_sync.block(task.slave)._MesosSlave__items.copy()
    return task


def get_marathon_dashboard_links(marathon_clients, system_paasta_config):
    """Return a dict of marathon clients and their corresponding dashboard URLs"""
    cluster = system_paasta_config.get_cluster()
    try:
        links = (
            system_paasta_config.get_dashboard_links().get(cluster).get("Marathon RO")
        )
    except KeyError:
        pass
    if isinstance(links, list) and len(links) >= len(marathon_clients.current):
        return {client: url for client, url in zip(marathon_clients.current, links)}
    return None


def get_deployment_version(
    actual_deployments: Mapping[str, str], cluster: str, instance: str
) -> Optional[str]:
    key = ".".join((cluster, instance))
    return actual_deployments[key][:8] if key in actual_deployments else None<|MERGE_RESOLUTION|>--- conflicted
+++ resolved
@@ -21,7 +21,6 @@
 import re
 import traceback
 from enum import Enum
-from typing import AbstractSet
 from typing import Any
 from typing import Dict
 from typing import List
@@ -41,14 +40,7 @@
 from requests.exceptions import ReadTimeout
 
 import paasta_tools.mesos.exceptions as mesos_exceptions
-<<<<<<< HEAD
-from paasta_tools import cassandracluster_tools
 from paasta_tools import envoy_tools
-from paasta_tools import flink_tools
-from paasta_tools import kafkacluster_tools
-from paasta_tools import kubernetes_tools
-=======
->>>>>>> fc5f0e18
 from paasta_tools import marathon_tools
 from paasta_tools import paasta_remote_run
 from paasta_tools import smartstack_tools
@@ -76,8 +68,6 @@
 from paasta_tools.mesos_tools import results_or_unknown
 from paasta_tools.mesos_tools import select_tasks_by_id
 from paasta_tools.mesos_tools import TaskNotFound
-from paasta_tools.smartstack_tools import get_backends
-from paasta_tools.smartstack_tools import match_backends_and_tasks
 from paasta_tools.utils import calculate_tail_lines
 from paasta_tools.utils import NoConfigurationForServiceError
 from paasta_tools.utils import NoDockerImageError
@@ -350,7 +340,7 @@
     should_return_individual_backends: bool,
 ) -> MutableMapping[str, Any]:
     sorted_smartstack_backends = sorted(
-        get_backends(
+        smartstack_tools.get_backends(
             registration,
             synapse_host=synapse_host,
             synapse_port=settings.system_paasta_config.get_synapse_port(),
@@ -359,10 +349,10 @@
         key=lambda backend: backend["status"],
         reverse=True,  # put 'UP' backends above 'MAINT' backends
     )
-    matched_smartstack_backends_and_tasks = match_backends_and_tasks(
+    matched_smartstack_backends_and_tasks = smartstack_tools.match_backends_and_tasks(
         sorted_smartstack_backends, tasks
     )
-    return build_smartstack_location_dict(
+    return smartstack_tools.build_smartstack_location_dict(
         location,
         matched_smartstack_backends_and_tasks,
         should_return_individual_backends,
@@ -395,7 +385,7 @@
         sorted_envoy_backends, tasks,
     )
 
-    return build_envoy_location_dict(
+    return envoy_tools.build_envoy_location_dict(
         location,
         matched_envoy_backends_and_tasks,
         should_return_individual_backends,
@@ -438,7 +428,6 @@
     }
 
     for location, hosts in slave_hostname_by_location.items():
-<<<<<<< HEAD
         if service_mesh == ServiceMesh.SMARTSTACK:
             service_mesh_status["locations"].append(
                 _build_smartstack_location_dict_for_backends(
@@ -459,206 +448,10 @@
                     should_return_individual_backends=should_return_individual_backends,
                 )
             )
-=======
-        synapse_host = hosts[0]
-        sorted_backends = sorted(
-            get_backends(
-                registration,
-                synapse_host=synapse_host,
-                synapse_port=settings.system_paasta_config.get_synapse_port(),
-                synapse_haproxy_url_format=settings.system_paasta_config.get_synapse_haproxy_url_format(),
-            ),
-            key=lambda backend: backend["status"],
-            reverse=True,  # put 'UP' backends above 'MAINT' backends
-        )
-        matched_backends_and_tasks = match_backends_and_tasks(sorted_backends, tasks)
-        location_dict = smartstack_tools.build_smartstack_location_dict(
-            location, matched_backends_and_tasks, should_return_individual_backends
-        )
-        smartstack_status["locations"].append(location_dict)
->>>>>>> fc5f0e18
 
     return service_mesh_status
 
 
-<<<<<<< HEAD
-def kubernetes_smartstack_status(
-    service: str,
-    instance: str,
-    job_config: LongRunningServiceConfig,
-    service_namespace_config: ServiceNamespaceConfig,
-    pods: Sequence[V1Pod],
-    should_return_individual_backends: bool = False,
-) -> Mapping[str, Any]:
-
-    registration = job_config.get_registrations()[0]
-    instance_pool = job_config.get_pool()
-
-    smartstack_replication_checker = KubeSmartstackReplicationChecker(
-        nodes=kubernetes_tools.get_all_nodes(settings.kubernetes_client),
-        system_paasta_config=settings.system_paasta_config,
-    )
-    node_hostname_by_location = smartstack_replication_checker.get_allowed_locations_and_hosts(
-        job_config
-    )
-
-    expected_smartstack_count = marathon_tools.get_expected_instance_count_for_namespace(
-        service=service,
-        namespace=instance,
-        cluster=settings.cluster,
-        instance_type_class=KubernetesDeploymentConfig,
-    )
-    expected_count_per_location = int(
-        expected_smartstack_count / len(node_hostname_by_location)
-    )
-    smartstack_status: MutableMapping[str, Any] = {
-        "registration": registration,
-        "expected_backends_per_location": expected_count_per_location,
-        "locations": [],
-    }
-
-    for location, hosts in node_hostname_by_location.items():
-        synapse_host = smartstack_replication_checker.get_first_host_in_pool(
-            hosts, instance_pool
-        )
-        sorted_backends = sorted(
-            get_backends(
-                registration,
-                synapse_host=synapse_host,
-                synapse_port=settings.system_paasta_config.get_synapse_port(),
-                synapse_haproxy_url_format=settings.system_paasta_config.get_synapse_haproxy_url_format(),
-            ),
-            key=lambda backend: backend["status"],
-            reverse=True,  # put 'UP' backends above 'MAINT' backends
-        )
-
-        matched_backends_and_pods = match_backends_and_pods(sorted_backends, pods)
-        location_dict = build_smartstack_location_dict(
-            location, matched_backends_and_pods, should_return_individual_backends
-        )
-        smartstack_status["locations"].append(location_dict)
-
-    return smartstack_status
-
-
-@overload
-def build_smartstack_location_dict(
-    location: str,
-    matched_backends_and_tasks: List[
-        Tuple[Optional[HaproxyBackend], Optional[MarathonTask]]
-    ],
-    should_return_individual_backends: bool = False,
-) -> MutableMapping[str, Any]:
-    ...
-
-
-@overload
-def build_smartstack_location_dict(
-    location: str,
-    matched_backends_and_tasks: List[Tuple[Optional[HaproxyBackend], Optional[V1Pod]]],
-    should_return_individual_backends: bool = False,
-) -> MutableMapping[str, Any]:
-    ...
-
-
-def build_smartstack_location_dict(
-    location: str,
-    matched_backends_and_tasks=List[
-        Tuple[Optional[HaproxyBackend], Optional[Union[MarathonTask, V1Pod]]]
-    ],
-    should_return_individual_backends: bool = False,
-) -> MutableMapping[str, Any]:
-    running_backends_count = 0
-    backends = []
-    for backend, task in matched_backends_and_tasks:
-        if backend is None:
-            continue
-        if backend_is_up(backend):
-            running_backends_count += 1
-        if should_return_individual_backends:
-            backends.append(build_smartstack_backend_dict(backend, task))
-
-    return {
-        "name": location,
-        "running_backends_count": running_backends_count,
-        "backends": backends,
-    }
-
-
-def build_envoy_location_dict(
-    location: str,
-    matched_envoy_backends_and_tasks: List[
-        Tuple[Optional[envoy_tools.EnvoyBackend], Optional[marathon_tools.MarathonTask]]
-    ],
-    should_return_individual_backends: bool,
-    casper_proxied_backends: AbstractSet[Tuple[str, int]],
-) -> MutableMapping[str, Any]:
-    running_backends_count = 0
-    envoy_backends = []
-    is_proxied_through_casper = False
-    for backend, task in matched_envoy_backends_and_tasks:
-        if backend is None:
-            continue
-        if backend["eds_health_status"] == "HEALTHY":
-            running_backends_count += 1
-        if should_return_individual_backends:
-            backend["has_associated_task"] = task is not None
-            envoy_backends.append(backend)
-        if (backend["address"], backend["port_value"]) in casper_proxied_backends:
-            is_proxied_through_casper = True
-    return {
-        "name": location,
-        "running_backends_count": running_backends_count,
-        "backends": envoy_backends,
-        "is_proxied_through_casper": is_proxied_through_casper,
-    }
-
-
-@overload
-def build_smartstack_backend_dict(
-    smartstack_backend: HaproxyBackend, task: Optional[MarathonTask]
-) -> MutableMapping[str, Any]:
-    ...
-
-
-@overload
-def build_smartstack_backend_dict(
-    smartstack_backend: HaproxyBackend, task: V1Pod
-) -> MutableMapping[str, Any]:
-    ...
-
-
-def build_smartstack_backend_dict(
-    smartstack_backend: HaproxyBackend, task: Union[V1Pod, Optional[MarathonTask]]
-) -> MutableMapping[str, Any]:
-    svname = smartstack_backend["svname"]
-    if isinstance(task, V1Pod):
-        node_hostname = svname.split("_")[0]
-        pod_ip = svname.split("_")[1].split(":")[0]
-        hostname = f"{node_hostname}:{pod_ip}"
-    else:
-        hostname = svname.split("_")[0]
-    port = svname.split("_")[-1].split(":")[-1]
-
-    smartstack_backend_dict = {
-        "hostname": hostname,
-        "port": int(port),
-        "status": smartstack_backend["status"],
-        "check_status": smartstack_backend["check_status"],
-        "check_code": smartstack_backend["check_code"],
-        "last_change": int(smartstack_backend["lastchg"]),
-        "has_associated_task": task is not None,
-    }
-
-    check_duration = smartstack_backend["check_duration"]
-    if check_duration:
-        smartstack_backend_dict["check_duration"] = int(check_duration)
-
-    return smartstack_backend_dict
-
-
-=======
->>>>>>> fc5f0e18
 @a_sync.to_blocking
 async def marathon_mesos_status(
     service: str, instance: str, verbose: int
