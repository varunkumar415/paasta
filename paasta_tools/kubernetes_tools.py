--- conflicted
+++ resolved
@@ -851,11 +851,8 @@
         self.deployments = kube_client.AppsV1Api()
         self.core = kube_client.CoreV1Api()
         self.policy = kube_client.PolicyV1beta1Api()
-<<<<<<< HEAD
         self.apiextensions = kube_client.ApiextensionsV1beta1Api()
-=======
         self.custom = kube_client.CustomObjectsApi()
->>>>>>> 65517582
 
 
 def ensure_namespace(kube_client: KubeClient, namespace: str) -> None:
